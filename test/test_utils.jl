function filter_mat(A::AbstractMatrix)

  for i=1:length(A)
    if abs(A[i]) < 1e-13
      A[i] = 0
    end
  end

  return A
end

facts("Testing SummationByParts Module (utils.jl file)...") do

  for TSBP = (getTriSBPGamma, getTriSBPOmega, getTriSBPDiagE,
              getTetSBPGamma, getTetSBPOmega)
    @eval begin
      context("Testing SummationByParts.getNumFaceNodes ("string($TSBP)" method)") do
        for p = 1:4
          sbp = ($TSBP)(degree=p)
          @fact getNumFaceNodes(sbp) --> SymCubatures.getnumfacenodes(sbp.cub)
        end
      end
    end
  end
  
  context("Testing SummationByParts.calcminnodedistance (TriSBP method)") do
    mindist = [1.0; 0.2357022603955159; 0.1487006728783353; 0.09492895652255572]
    for p = 1:4
      sbp = getTriSBPGamma(degree=p)
      vtx = [0. 0.; 1. 0.; 0. 1.]
      @fact calcminnodedistance(sbp, vtx) --> roughly(mindist[p], atol=1e-13)
    end
  end

  context("Testing SummationByParts.calcminnodedistance (TetSBP method)") do
    mindist = [1.0; 0.4330127018922193; 0.2639696512367827; 0.1366241982649621]
    for p = 1:4
      sbp = getTetSBPGamma(degree=p)
      vtx = [0. 0. 0.; 1. 0. 0.; 0. 1. 0.; 0. 0. 1.]
      @fact calcminnodedistance(sbp, vtx) --> roughly(mindist[p], atol=1e-13)
    end
  end
<<<<<<< HEAD

  context("Testing SummationByParts.calcvandermondproriol") do
    # test that the Vandermond matrix is differentiated accuracly
    degree = 4
    for dim = 2:3
      if dim == 2
        sbp = TriSBP{Float64}(degree=degree)
      else
        sbp = TetSBP{Float64}(degree=degree)
      end

      npoly = binomial(degree -1 + dim, dim)
      nodes = calcnodes(sbp).'
      # use degree - 1 so the inner product of any two columns is
      # 2p - 2 or less
      V = SummationByParts.calcvandermondproriol(nodes, degree - 1)

      # verify orthogonality under the sbp quadrature rule
      for i=1:npoly
        for j=1:npoly
          if i == j
            continue
          end
          @fact sum(sbp.w.*V[:, i].*V[:, j]) --> roughly(0.0, atol=1e-12)
        end
      end
    end  # end dim loop

  end # end do

  context("Testing SummationByParts.buildinterpolation (TriSBP method)") do
    # this checks that polynomials of total degree d are reconstructed accurately
    numpoints = 3
    for d = 1:4
      sbp = TriSBP{Float64}(degree=d)
      x = 2.*rand(2,numpoints) - 1.0
      R = SummationByParts.buildinterpolation(sbp, x)
      xsbp = calcnodes(sbp)
      # loop over all monomials
      for r = 0:d
        for j = 0:r
          i = r-j
          u = vec((x[1,:].^i).*(x[2,:].^j))
          usbp = vec((xsbp[1,:].^i).*(xsbp[2,:].^j))
          uinterp = R*usbp
          @fact uinterp --> roughly(u, atol=1e-14)
        end
      end
    end
  end
=======
>>>>>>> dc6499f0

  for TSBP = (getTriSBPGamma, getTriSBPOmega, getTriSBPDiagE)
    @eval begin
      context("Testing buildinterpolation ("string($TSBP)" method)") do
        # this checks that polynomials of total degree d are reconstructed accurately
        numpoints = 3
        for d = 1:4
          sbp = ($TSBP)(degree=d)
          x = 2.*rand(2,numpoints) - 1.0
          R = SummationByParts.buildinterpolation(sbp, x)
          xsbp = calcnodes(sbp)
          # loop over all monomials
          for r = 0:d
            for j = 0:r
              i = r-j
              u = vec((x[1,:].^i).*(x[2,:].^j))
              usbp = vec((xsbp[1,:].^i).*(xsbp[2,:].^j))
              uinterp = R*usbp
              @fact uinterp --> roughly(u, atol=1e-14)
            end
          end
        end
      end
    end
  end

  for TSBP = (getTetSBPGamma, getTetSBPOmega)
    @eval begin
      context("Testing buildinterpolation ("string($TSBP)" method)") do
        # this checks that polynomials of total degree d are reconstructed accurately
        numpoints = 10
        for d = 1:4
          sbp = ($TSBP)(degree=d)
          x = 2.*rand(3,numpoints) - 1.0
          R = SummationByParts.buildinterpolation(sbp, x)
          xsbp = calcnodes(sbp)
          # loop over all monomials
          for r = 0:d
            for k = 0:r
              for j = 0:r-k
                i = r-j-k
                u = vec((x[1,:].^i).*(x[2,:].^j).*(x[3,:].^k))
                usbp = vec((xsbp[1,:].^i).*(xsbp[2,:].^j).*(xsbp[3,:].^k))
                uinterp = R*usbp
                @fact uinterp --> roughly(u, atol=1e-14)
              end
            end
          end
        end
      end
    end
  end

  context("Testing SummationByParts.buildinterpolation (Staggered grid)") do

    # check that it is the identity if the two operators are the same
    println("checking same configuration")
    degree = 2
    sbp_s = TriSBP{Float64}(degree=degree)
    sbp_f = TriSBP{Float64}(degree=degree)

    I_s2f, I_f2s = SummationByParts.buildinterpolation(sbp_s, sbp_f)

    @fact size(I_s2f, 1) --> sbp_s.numnodes
    @fact size(I_s2f, 2) --> sbp_s.numnodes
    @fact size(I_s2f) --> size(I_f2s)
#    @fact I_s2f --> roughly(eye(sbp_s.numnodes), atol=1e-13)
#    @fact I_f2s --> roughly(eye(sbp_s.numnodes), atol=1e-13)

    # test different SBP operators
    degree_s = 2
    degree_f = 3
    sbp_s = getTriSBPOmega(degree=degree_s)
    nodes_s = calcnodes(sbp_s).'
    sbp_f = getTriSBPGamma(degree=degree_f)
    nodes_f = calcnodes(sbp_f).'

    I_s2f, I_f2s = SummationByParts.buildinterpolation(sbp_s, sbp_f)

    @fact size(I_s2f) --> (sbp_f.numnodes, sbp_s.numnodes)
    @fact size(I_f2s) --> (sbp_s.numnodes, sbp_f.numnodes)

    # check identity property
    @fact I_f2s*I_s2f --> roughly(eye(sbp_s.numnodes), atol=1e-13)

    # check the accuracy conditions
    V_s = SummationByParts.calcvandermondproriol(nodes_s, degree_s)
    V_f = SummationByParts.calcvandermondproriol(nodes_f, degree_s)

    @fact I_s2f*V_s --> roughly(V_f, atol=1e-13)
    @fact I_f2s*V_f --> roughly(V_s, atol=1e-13)

    # check stability property
    H_s = diagm(sbp_s.w)
    H_f = diagm(sbp_f.w)

    @fact H_s*I_f2s*inv(H_f) --> roughly(I_s2f.', atol=1e-13)

    #=
    println("checking intermediate results for identity property")

    # check full expression
    t1 = inv(H_s)*inv(V_s).'*V_f.'*H_f*V_f*inv(V_s)
    println("full expression = ", filter_mat(t1))

    # check reduced expression
    println("H_s = ", H_s)
    println("inv(H_s) = ", inv(H_s))
    t2 = inv(H_s)*inv(V_s).'*inv(V_s)
    println("reduced expresssion = ", filter_mat(t2))
    =#

    # check a solution operator with non-minimal number of nodes
    println("checking nullspace calculation")
    degree_s = 2
    degree_f = 3
    sbp_s = getTriSBPWithDiagE(degree=degree_s)
    nodes_s = calcnodes(sbp_s).'
    sbp_f = getTriSBPGamma(degree=degree_f)
    nodes_f = calcnodes(sbp_f).'

    I_s2f, I_f2s = SummationByParts.buildinterpolation(sbp_s, sbp_f)

    println("checking sizes")
    @fact size(I_s2f) --> (sbp_f.numnodes, sbp_s.numnodes)
    @fact size(I_f2s) --> (sbp_s.numnodes, sbp_f.numnodes)

    # not checking identity property - it doesn't hold in this case
#    println("checking identity property")
#    @fact I_f2s*I_s2f --> roughly(eye(sbp_s.numnodes), atol=1e-13)

    # check the accuracy conditions
    println("checking accuracy condition")
    V_s = SummationByParts.calcvandermondproriol(nodes_s, degree_s)
    V_f = SummationByParts.calcvandermondproriol(nodes_f, degree_s)

    @fact I_s2f*V_s --> roughly(V_f, atol=1e-13)
    @fact I_f2s*V_f --> roughly(V_s, atol=1e-13)

    # check stability property
    println("checking stability property")
    H_s = diagm(sbp_s.w)
    H_f = diagm(sbp_f.w)

    @fact H_s*I_f2s*inv(H_f) --> roughly(I_s2f.', atol=1e-13)


    # check the configuration we actually want to use
    # SBP Omega on solution grid and diagonal E on flux grid
    println("checking optimal configuration")
    degree_s = 2
    degree_f = 3
    sbp_s = getTriSBPOmega(degree=degree_s)
    nodes_s = calcnodes(sbp_s).'
    sbp_f = getTriSBPWithDiagE(degree=degree_f)
    nodes_f = calcnodes(sbp_f).'
    I_s2f, I_f2s = SummationByParts.buildinterpolation(sbp_s, sbp_f)

    println("checking sizes")
    @fact size(I_s2f) --> (sbp_f.numnodes, sbp_s.numnodes)
    @fact size(I_f2s) --> (sbp_s.numnodes, sbp_f.numnodes)

    # check identity property
    println("checking identity property")
    @fact I_f2s*I_s2f --> roughly(eye(sbp_s.numnodes), atol=1e-13)

    # check the accuracy conditions
    println("checking accuracy condition")
    V_s = SummationByParts.calcvandermondproriol(nodes_s, degree_s)
    V_f = SummationByParts.calcvandermondproriol(nodes_f, degree_s)

    @fact I_s2f*V_s --> roughly(V_f, atol=1e-13)
    @fact I_f2s*V_f --> roughly(V_s, atol=1e-13)

    # check stability property
    println("checking stability property")
    H_s = diagm(sbp_s.w)
    H_f = diagm(sbp_f.w)

    @fact H_s*I_f2s*inv(H_f) --> roughly(I_s2f.', atol=1e-13)





  end
  context("Testing SummationByParts.permuteface!") do
    # test 2D version
    permvec = [2, 1, 3, 4]
    vals = rand(5, 4)
    vals2 = copy(vals)  # permute a copy, leaving the original unchanged
    workarr = zeros(vals)

    SummationByParts.permuteface!(permvec, workarr, vals2)

    for i=1:4
      for j=1:5
        @fact vals[j, i] --> roughly(vals2[j, permvec[i] ], atol=1e-13)
      end
    end

    # test 1D version
    vals = rand(4)
    vals2 = copy(vals)
    workarr = zeros(vals)
    SummationByParts.permuteface!(permvec, workarr, vals2)

    for i=1:4
      @fact vals[i] --> roughly(vals2[permvec[i]], atol=1e-13)
    end

  end  # end context(testing permuteface!)

  context("Testing SummationByParts.permuteinterface!") do

    # test 3D version
    nfaces = 2
    ndofpernode = 5

    # create an SBP with non-trivial number of face nodes
    sbp = getTriSBPOmega(degree=3)
    ref_verts = [-1. 1 -1; -1 -1 1]
    sbpface = TriFace{Float64}(sbp.degree, sbp.cub, ref_verts.')

    # create some data
    q = rand(ndofpernode, sbpface.numnodes, nfaces)
    q2 = copy(q)

    ifaces = Array(Interface, 2)
    for i=1:nfaces
      ifaces[i] = Interface(1,1,1,1,1)
    end

    SummationByParts.permuteinterface!(sbpface, ifaces, q2)

    for iface=1:nfaces
      for j=1:sbpface.numnodes
        for k=1:ndofpernode
          @fact q[k, j, iface] --> roughly(q2[k, sbpface.nbrperm[j, 1], iface], atol=1e-13)
        end
      end
    end

    # test 2D version
    q = rand(sbpface.numnodes, nfaces)
    q2 = copy(q)
    SummationByParts.permuteinterface!(sbpface, ifaces, q2)
    for iface=1:nfaces
      for j=1:sbpface.numnodes
          @fact q[j, iface] --> roughly(q2[sbpface.nbrperm[j, 1], iface], atol=1e-13)
      end
    end

  end  # end context(Testing permuteinterface!)
        
  context("Testing SummationByParts.basispursuit!") do
    # check that a sparse solution is produced for a given problem; this needs a
    # better test
    A = [0.3240559919365473 0.7670391351853123 0.2760840637306585 0.8293572108203571 0.7272847946349628 0.7517453486022216 0.7489674270729445 0.06473192617477141 0.41202501224251553 0.0459986733625628 0.7718001847233651 0.8622024510885822 0.21767987994746618 0.45714495101454133 0.6949713430771973;
         0.29803429306849205 0.4434206195098742 0.927298924512211 0.1919232898137111 0.1250762177473692 0.25670469205309976 0.5572691190255206 0.8340797045140584 0.578031022922054 0.5934658938673283 0.09352598461878059 0.5596421183290323 0.16277010184303786 0.6936829447663804 0.855561662977216;
    0.40301815537750696 0.17930610701088434 0.23351970607979333 0.5785142899752729 0.24218369036938636 0.9398474572781728 0.013075108326236595 0.7328553912656008 0.9956493310946866 0.9803588951389592 0.5555928536272843 0.7150648069092651 0.13955009358904968 0.32898589105322307 0.1877638137341433;
    0.7427577164373185 0.5656491407521753 0.20737863002402435 0.6747469757050888 0.5349678001619618 0.8435987394854569 0.9186696381949431 0.7570368254815638 0.8085807239457743 0.7015949207882941 0.20190996439947595 0.07196121725427318 0.1351874819308645 0.1322155409235981 0.05557516782948646;
    0.013605678113414399 0.11615532396259942 0.5612391398057421 0.2799012713985811 0.22205249009933548 0.37425224598561657 0.9852918434644029 0.7423720549697086 0.8815730477210602 0.5139365866782812 0.5838760058313315 0.6105184693096728 0.9544124347991654 0.938059683206228 0.9829633837233192]
    b = [0.12548517218415522; 0.8009107593937155; 0.28606421432116824; 
         0.7763203971528092; 0.2175208275793281]
    xexact = [0.7769106288562887; 0.0; 0.4792978185035988; 0.0; 0.0; 0.0; 
              0.09040334213110997; 0.13806679721708773; 0.0; 0.0; 
              -0.4343745397847615; 0.0; 0.0; 0.0; 0.0]
    x = zeros(size(A,2))

    SummationByParts.basispursuit!(A, b, x, rho=1.5, alpha=1.0, hist=false,
                                   abstol=1e-6, reltol=1e-6)
    # P = zeros(size(A,2),size(A,1))
    # idx = sortperm(abs(x), rev=true)
    # for i = 1:size(A,1)
    #   P[idx[i],i] = 1.0
    # end
    # AP = A*P
    # xexact = P*(AP\b)    
    # println("x = ",x)
    # println("xexact = ",xexact)
    @fact x --> roughly(xexact, rtol=1e-4)
    @fact A*x --> roughly(b, atol=1e-13)
  end

  context("Testing SummationByParts.calcSparseSolution!") do
    # check that a sparse solution is produced for a given problem; this needs a
    # better test
    A = [0.3240559919365473 0.7670391351853123 0.2760840637306585 0.8293572108203571 0.7272847946349628 0.7517453486022216 0.7489674270729445 0.06473192617477141 0.41202501224251553 0.0459986733625628 0.7718001847233651 0.8622024510885822 0.21767987994746618 0.45714495101454133 0.6949713430771973;
         0.29803429306849205 0.4434206195098742 0.927298924512211 0.1919232898137111 0.1250762177473692 0.25670469205309976 0.5572691190255206 0.8340797045140584 0.578031022922054 0.5934658938673283 0.09352598461878059 0.5596421183290323 0.16277010184303786 0.6936829447663804 0.855561662977216;
    0.40301815537750696 0.17930610701088434 0.23351970607979333 0.5785142899752729 0.24218369036938636 0.9398474572781728 0.013075108326236595 0.7328553912656008 0.9956493310946866 0.9803588951389592 0.5555928536272843 0.7150648069092651 0.13955009358904968 0.32898589105322307 0.1877638137341433;
    0.7427577164373185 0.5656491407521753 0.20737863002402435 0.6747469757050888 0.5349678001619618 0.8435987394854569 0.9186696381949431 0.7570368254815638 0.8085807239457743 0.7015949207882941 0.20190996439947595 0.07196121725427318 0.1351874819308645 0.1322155409235981 0.05557516782948646;
    0.013605678113414399 0.11615532396259942 0.5612391398057421 0.2799012713985811 0.22205249009933548 0.37425224598561657 0.9852918434644029 0.7423720549697086 0.8815730477210602 0.5139365866782812 0.5838760058313315 0.6105184693096728 0.9544124347991654 0.938059683206228 0.9829633837233192]
    b = [0.12548517218415522; 0.8009107593937155; 0.28606421432116824; 
         0.7763203971528092; 0.2175208275793281]
    xexact = [0.7769106288562887; 0.0; 0.4792978185035988; 0.0; 0.0; 0.0; 
              0.09040334213110997; 0.13806679721708773; 0.0; 0.0; 
              -0.4343745397847615; 0.0; 0.0; 0.0; 0.0]
    x = zeros(size(A,2))

    SummationByParts.calcSparseSolution!(A, b, x)
    @fact x --> roughly(xexact, rtol=1e-13)
    @fact A*x --> roughly(b, atol=1e-13)
  end

  for T = (Float64, Complex128)
    @eval begin
      context("Testing calcMatrixEigs! and calcMatrixEigs_rev! for DataType "string($T)) do
        # construct a symmetric matrix whose eigenvalues are the parameters
        n = 10
        Q, R = qr(rand(n,n))
        x = rand(($T), n)
        idx = sortperm(x, lt=SummationByParts.compareEigs)
        x[:] = x[idx]
        A = Q*diagm(x)*Q.'
        λ = zeros(($T), n)
        SummationByParts.calcMatrixEigs!(A, λ)
        @fact λ --> roughly(x, rtol=1e-14)            
        λ_bar = deepcopy(λ)
        A_bar = zeros(A)
        SummationByParts.calcMatrixEigs_rev!(A, λ, λ_bar, A_bar)
        dfdx = zeros(($T), n)
        for k = 1:n
          for i = 1:n
            for j = 1:n
              dfdx[k] += A_bar[i,j]*Q[i,k]*Q[j,k]
            end
          end
        end
        @fact dfdx --> roughly(x, rtol=1e-13)
      end
    end
  end

  context("Testing calcMatrixEigs! and calcMatrixEigs_rev! (skewsymmetric matrix") do
    # construct a skew symmetric matrix whose eigenvalues are the parameters
    n = 10
    A = rand(n,n)
    A = 0.5*(A - A.')
    x, V = eig(A)
    idx = sortperm(x, lt=SummationByParts.compareEigs)
    x[:] = x[idx]
    Q = zeros(V)
    Q[:,:] = V[:,idx]
    @fact real(Q*diagm(x)*Q') --> roughly(A, rtol=1e-14)
    
    λ = zeros(Complex128, n)
    Ac = complex(A)
    SummationByParts.calcMatrixEigs!(Ac, λ)
    #println(λ)
    #println(x)
    #println(abs(λ - x))
    @fact λ --> roughly(x, rtol=1e-13)
    
    λ_bar = deepcopy(λ)
    A_bar = zeros(Ac)
    SummationByParts.calcMatrixEigs_rev!(Ac, λ, λ_bar, A_bar)
    #println("norm(λ_bar) = ",norm(λ_bar))
    #println("norm(A_bar) = ",norm(A_bar))
    #println("norm(Q) = ",norm(Q))
    dfdx = zeros(Complex128, n)
    for k = 1:n
      for i = 1:n
        for j = 1:n
          dfdx[k] += A_bar[i,j]*conj(Q[i,k])*Q[j,k]
        end
      end
    end
    @fact dfdx --> roughly(x, rtol=1e-13)
  end

  context("Testing eigenvalueObj and eigenvalueObjGrad!") do
    # The full matrix is the set of design variables here (Z = I, yperp = 0),
    # and we use a finite-difference approximation to test the gradient
    # (complex-step is not an option due to the complex arithmetic)

    numnodes = 10
    n = div(numnodes*(numnodes-1),2)
    p = 10
    x = rand(n)
    xperp = zeros(x)
    Znull = eye(n)
    w = rand(numnodes)
    E = rand(numnodes,numnodes)
    E = 0.5*(E + E.')
    obj = SummationByParts.eigenvalueObj(x, p, xperp, Znull, w, E)
    grad = zeros(n)
    SummationByParts.eigenvalueObjGrad!(x, p, xperp, Znull, w, E, grad)
    
    # find the finite-difference gradient and compare it to the reverse-mode
    # gradient
    epsfd = 1e-6
    for i = 1:n
      x[i] += epsfd
      grad_fd = SummationByParts.eigenvalueObj(x, p, xperp, Znull, w, E)
      grad_fd = (grad_fd - obj)/epsfd
      @fact grad_fd --> roughly(grad[i], rtol=1e-3)
      x[i] -= epsfd
    end
  end

  context("Testing conditionObj and conditionObjGrad!") do
    # The full matrix is the set of design variables here (Z = I, yperp = 0),
    # and we use a finite-difference approximation to test the gradient
    # (complex-step is not an option due to the complex arithmetic)

    numnodes = 10
    n = div(numnodes*(numnodes-1),2)
    p = 1
    x = rand(n)
    xperp = zeros(x)
    Znull = eye(n)
    w = rand(numnodes)
    E = rand(numnodes,numnodes)
    E = 0.5*(E + E.')
    obj = SummationByParts.conditionObj(x, p, xperp, Znull, E)
    grad = zeros(n)
    SummationByParts.conditionObjGrad!(x, p, xperp, Znull, E, grad)
    
    # find the finite-difference gradient and compare it to the reverse-mode
    # gradient
    epsfd = 1e-6
    for i = 1:n
      x[i] += epsfd
      grad_fd = SummationByParts.conditionObj(x, p, xperp, Znull, E)
      grad_fd = (grad_fd - obj)/epsfd
      @fact grad_fd --> roughly(grad[i], rtol=1e-1)
      x[i] -= epsfd
    end
  end

end<|MERGE_RESOLUTION|>--- conflicted
+++ resolved
@@ -40,16 +40,17 @@
       @fact calcminnodedistance(sbp, vtx) --> roughly(mindist[p], atol=1e-13)
     end
   end
-<<<<<<< HEAD
 
   context("Testing SummationByParts.calcvandermondproriol") do
     # test that the Vandermond matrix is differentiated accuracly
     degree = 4
     for dim = 2:3
       if dim == 2
-        sbp = TriSBP{Float64}(degree=degree)
+        sbp = getTriSBPGamma(degree=degree)
+#        sbp = TriSBP{Float64}(degree=degree)
       else
-        sbp = TetSBP{Float64}(degree=degree)
+        sbp = getTetSBPGamma(degree=degree)
+#        sbp = TetSBP{Float64}(degree=degree)
       end
 
       npoly = binomial(degree -1 + dim, dim)
@@ -75,7 +76,8 @@
     # this checks that polynomials of total degree d are reconstructed accurately
     numpoints = 3
     for d = 1:4
-      sbp = TriSBP{Float64}(degree=d)
+      sbp = getTriSBPGamma(degree=d)
+#      sbp = TriSBP{Float64}(degree=d)
       x = 2.*rand(2,numpoints) - 1.0
       R = SummationByParts.buildinterpolation(sbp, x)
       xsbp = calcnodes(sbp)
@@ -91,8 +93,6 @@
       end
     end
   end
-=======
->>>>>>> dc6499f0
 
   for TSBP = (getTriSBPGamma, getTriSBPOmega, getTriSBPDiagE)
     @eval begin
@@ -151,8 +151,10 @@
     # check that it is the identity if the two operators are the same
     println("checking same configuration")
     degree = 2
-    sbp_s = TriSBP{Float64}(degree=degree)
-    sbp_f = TriSBP{Float64}(degree=degree)
+    sbp_s = getTriSBPGamma(degree=degree)
+    sbp_f = getTriSBPGamma(degree=degree)
+#    sbp_s = TriSBP{Float64}(degree=degree)
+#    sbp_f = TriSBP{Float64}(degree=degree)
 
     I_s2f, I_f2s = SummationByParts.buildinterpolation(sbp_s, sbp_f)
 
@@ -209,7 +211,7 @@
     println("checking nullspace calculation")
     degree_s = 2
     degree_f = 3
-    sbp_s = getTriSBPWithDiagE(degree=degree_s)
+    sbp_s = getTriSBPDiagE(degree=degree_s)
     nodes_s = calcnodes(sbp_s).'
     sbp_f = getTriSBPGamma(degree=degree_f)
     nodes_f = calcnodes(sbp_f).'
@@ -247,7 +249,7 @@
     degree_f = 3
     sbp_s = getTriSBPOmega(degree=degree_s)
     nodes_s = calcnodes(sbp_s).'
-    sbp_f = getTriSBPWithDiagE(degree=degree_f)
+    sbp_f = getTriSBPDiagE(degree=degree_f)
     nodes_f = calcnodes(sbp_f).'
     I_s2f, I_f2s = SummationByParts.buildinterpolation(sbp_s, sbp_f)
 
@@ -274,11 +276,8 @@
 
     @fact H_s*I_f2s*inv(H_f) --> roughly(I_s2f.', atol=1e-13)
 
-
-
-
-
-  end
+  end
+
   context("Testing SummationByParts.permuteface!") do
     # test 2D version
     permvec = [2, 1, 3, 4]
