--- conflicted
+++ resolved
@@ -1,11 +1,6 @@
 module OrthoPoly
 # utilities for working with orthogonal polynomials
 
-<<<<<<< HEAD
-=======
-using ..getComplexStep
-
->>>>>>> da022833
 """
 ### OrthoPoly.lglnodes
 
