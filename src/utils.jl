--- conflicted
+++ resolved
@@ -369,9 +369,6 @@
   end
 end
 
-<<<<<<< HEAD
-
-=======
 @doc """
 ### SummationByParts.calcSparseSolution!
 
@@ -783,5 +780,4 @@
   end
   # x = Znull*xred + xperp
   g[:] = Znull.'*x_bar
-end
->>>>>>> 9d2d3aa4
+end