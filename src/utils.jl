# This file gathers together a hodge-podge of functions that are not easily
# categorized

@doc """
### SummationByParts.buildinterpolation

Builds a matrix operator that can reconstruct a field located at the sbp nodes
to an auxlliary set of nodes.

**Inputs**

* `sbp`: an SBP operator
* `xinterp`: points to interpolate to in ref coords, size = [ndim,numpoints]

**Returns**

* `R`: the interpolation operator, size = [numpoints, sbp.numnodes]

"""->
function buildinterpolation{T}(sbp::TriSBP{T}, xinterp::AbstractArray{T,2})
  # evaluate the basis at the SBP nodes and the interpolation points
  d = sbp.degree
  N = convert(Int, (d+1)*(d+2)/2 )
  Psbp = zeros(T, (sbp.numnodes,N) )
  Pinterp = zeros(T, (size(xinterp,2),N) )
  xsbp = SymCubatures.calcnodes(sbp.cub, sbp.vtx)
  ptr = 1
  for r = 0:d
    for j = 0:r
      i = r-j
      Psbp[:,ptr] = OrthoPoly.proriolpoly(vec(xsbp[1,:]), vec(xsbp[2,:]), i, j)
      Pinterp[:,ptr] = OrthoPoly.proriolpoly(vec(xinterp[1,:]),
                                             vec(xinterp[2,:]), i, j)
      ptr += 1
    end
  end
  R = (pinv(Psbp.')*Pinterp.').'
  return R
end

@doc """
<<<<<<< HEAD
### SummationByParts.permuteinterface!

For a given array of values on a faces, permutes the node values (in place) to 
be in the orientation specified by the orient field of the corresponding 
Interface.  Methods are available for scalar and vector fields.

**Inputs**

* `sbp`: an SBPFace operator
* `ifaces`: an array of Interfaces

**In/Outs**

* `uface`: the array of face values, must have dimensions
           [n x sbpface.numnodes x length(ifaces] if 3D array (where n
           is arbitrary) or [sbpface.numnodes x length(ifaces] if 2D.  
           The permutation is applied to the second array dimension for the 
           3D case or the first dimension in the 2D case.
"""->
function permuteinterface!{Tsbp, Tsol}(sbpface::AbstractFace{Tsbp}, 
                                       ifaces::AbstractArray{Interface}, 
                                       uface::AbstractArray{Tsol, 3})
  @assert length(ifaces) == size(uface, 3)
  @assert sbpface.numnodes == size(uface, 2)

  dofpernode, numfacenodes, numfaces = size(uface)
  # temporary array needed during permutation
  workarr = Array(Tsol, dofpernode, numfacenodes)

  for iface =1:length(ifaces)
    orient = ifaces[iface].orient
    permvec = sview(sbpface.nbrperm, :, orient)
    facedata = sview(uface, :, :, iface)
    permuteface!(permvec, workarr, facedata)
  end

  return nothing
end

function permuteinterface!{Tsbp, Tsol}(sbpface::AbstractFace{Tsbp}, 
                                       ifaces::AbstractArray{Interface}, 
                                       uface::AbstractArray{Tsol, 2})
  @assert length(ifaces) == size(uface, 2)
  @assert sbpface.numnodes == size(uface, 1)

  numfacenodes, numfaces = size(uface)
  # temporary array needed during permutation
  workarr = Array(Tsol, numfacenodes)

  for iface =1:length(ifaces)
    orient = ifaces[iface].orient
    permvec = sview(sbpface.nbrperm, :, orient)
    facedata = sview(uface, :, iface)
    permuteface!(permvec, workarr, facedata)
  end

  return nothing
end



@doc """
### SummationByParts.permuteface!

This function applys a permutation to the data on a particular face.

**Inputs**

* `permvec`: vector specifying the permutation to apply
* `workarr`: a temporary array, same size as face_data, that is overwritten
             during the computation
**In/Outs**

* `face_data`: an N-D array containing the data to be pemuted, where the
              permutation is applied to the second dimension of the array
              for N=2 and the first dimension if N=1.  N > 2 is not
              currently supported
"""->
function permuteface!{Ti <: Integer, Tsol}(permvec::AbstractArray{Ti, 1},
                                           workarr::AbstractArray{Tsol, 2},
                                           facedata::AbstractArray{Tsol, 2})
  # copy to temporary array, applying permutation
  for i=1:size(facedata, 2)  # loop over nodes on the face
    idx = permvec[i]
    for j=1:size(facedata, 1)  # all dofs on the node
      workarr[j, idx] = facedata[j, i]
    end
  end

  # copy back, using linear indexing
  for i=1:length(facedata)
    facedata[i] = workarr[i]
  end

  return nothing
end

function permuteface!{Ti <: Integer, Tsol}(permvec::AbstractArray{Ti, 1},
                                           workarr::AbstractArray{Tsol, 1},
                                           facedata::AbstractArray{Tsol, 1})
  # copy to temporary array, applying permutation
  for i=1:size(facedata, 1)  # loop over nodes on the face
    idx = permvec[i]
    workarr[idx] = facedata[i]
  end

  # copy back, using linear indexing
  for i=1:length(facedata)
    facedata[i] = workarr[i]
  end

  return nothing
=======
### SummationByParts.findleftperm

For a matrix `A`, we are given a right permutation of the columns, `A[:,permR]`.
This function attempts to find the left permultation of rows such that
                      `A[permL,:] = A[:,permR]`

**Inputs**

* `A`: a rectangular matrix for which the left permutation is sought
* `permR`: the given right permutation of the columns

**Outputs**

* `permL`: the left permutation of the rows, if it exists

**Returns**

* `true` if the permutation exists, `false` otherwise

"""->
function findleftperm!{T}(A::AbstractArray{T,2}, permR::AbstractVector{Int},
                          permL::AbstractVector{Int})
  @assert( size(A,1) == length(permL) )
  @assert( size(A,2) == length(permR) )
  rows = [ sub(A,i,1:size(A,2)) for i=1:size(A,1) ]
  permA = sortperm(rows; order=Base.Lexicographic)
  AR = A[:,permR]
  rows = [ sub(AR,i,1:size(AR,2)) for i=1:size(AR,1) ]
  permAR = sortperm(rows, order=Base.Lexicographic)
  invpermAR = invperm(permAR)
  permL = permA[invpermAR]
  if A[permL,:] == AR
    return true
  else
    return false
  end
>>>>>>> b2015fad
end<|MERGE_RESOLUTION|>--- conflicted
+++ resolved
@@ -39,7 +39,6 @@
 end
 
 @doc """
-<<<<<<< HEAD
 ### SummationByParts.permuteinterface!
 
 For a given array of values on a faces, permutes the node values (in place) to 
@@ -99,8 +98,6 @@
   return nothing
 end
 
-
-
 @doc """
 ### SummationByParts.permuteface!
 
@@ -152,7 +149,9 @@
   end
 
   return nothing
-=======
+end
+
+@doc """
 ### SummationByParts.findleftperm
 
 For a matrix `A`, we are given a right permutation of the columns, `A[:,permR]`.
@@ -183,11 +182,10 @@
   rows = [ sub(AR,i,1:size(AR,2)) for i=1:size(AR,1) ]
   permAR = sortperm(rows, order=Base.Lexicographic)
   invpermAR = invperm(permAR)
-  permL = permA[invpermAR]
+  permL[:] = permA[invpermAR]
   if A[permL,:] == AR
     return true
   else
     return false
   end
->>>>>>> b2015fad
 end