# This file gathers together functions related to element face operations

@doc """
### SummationByParts.boundaryinterpolate!

Interpolates element-node data to the element-face cubature nodes for the given
set of faces.  Different methods are available depending on the rank of `uvol`:

* For *scalar* fields, it is assumed that `uvol` (`uface`) is a rank-2 array,
with the first dimension for the node index, and the second dimension for the
element index (boundary index).
* For *vector* fields, `uvol` (`uface`) is a rank-3 array, with the first dimension for
the index of the vector field, the second dimension for the node index, and
the third dimension for the element index (boundary index).

**Inputs**

* `sbpface`: an SBP face operator type
* `bndryfaces`: list of boundary faces stored as an array of `Boundary`s
* `uvol`: array of field data that is being interpolated

**In/Outs**

* `uface`: field data interpolated to the faces

"""->
function boundaryinterpolate!{Tsbp,Tsol}(sbpface::AbstractFace{Tsbp},
                                         bndryfaces::Array{Boundary},
                                         uvol::AbstractArray{Tsol,2},
                                         uface::AbstractArray{Tsol,2})
  @assert( size(sbpface.interp,1) <= size(uvol,1) )
  @assert( size(sbpface.interp,2) == size(uface,1) )
  for (bindex, bndry) in enumerate(bndryfaces)
    for i = 1:sbpface.numnodes
      uface[i,bindex] = zero(Tsol)
      for j = 1:sbpface.stencilsize
        uface[i,bindex] += sbpface.interp[j,i]*uvol[sbpface.perm[j,bndry.face],
                                                    bndry.element]
      end
    end
  end
end

function boundaryinterpolate!{Tsbp,Tsol}(sbpface::AbstractFace{Tsbp},
                                         bndryfaces::Array{Boundary},
                                         uvol::AbstractArray{Tsol,3},
                                         uface::AbstractArray{Tsol,3})
  @assert( size(uvol,1) == size(uface,1) )
  @assert( size(sbpface.interp,1) <= size(uvol,2) )
  @assert( size(sbpface.interp,2) == size(uface,2) )
<<<<<<< HEAD
  @inbounds begin
    for (bindex, bndry) in enumerate(bndryfaces)
      for i = 1:sbpface.numnodes
        for field=1:size(uvol, 1)
          uface[field,i,bindex] = zero(Tsol)
        end
        for j = 1:sbpface.stencilsize
           for field = 1:size(uvol,1)
             uface[field,i,bindex] += sbpface.interp[j,i]*
             uvol[field,sbpface.perm[j,bndry.face],bndry.element]
           end
=======
  for (bindex, bndry) in enumerate(bndryfaces)
    for i = 1:sbpface.numnodes
      uface[:,i,bindex] = zeros(Tsol, size(uvol,1))
      for j = 1:sbpface.stencilsize
        for field = 1:size(uvol,1)
          uface[field,i,bindex] += sbpface.interp[j,i]*
          uvol[field,sbpface.perm[j,bndry.face],bndry.element]
>>>>>>> 73fee69f
        end
      end
    end
  end
end

@doc """
### SummationByParts.boundaryinterpolate!

Interpolates vector field values at the nodes of a given element to a 
specified face of the element.

**Inputs**

* `sbpface`: an SBP face operator
* `face`: the face of the element to interpolate to
* `uvol`: the values at the nodes of the elements, dimensions numcomp x numnodes
           where numcomp is the number of components in the vector field and
           numnodes is the number of nodes in the element

**In/Outs**
* `uface`: the result of the interpolation, numcomp x sbpface.numnodes

"""->
function boundaryinterpolate!{Tsbp,Tsol}(sbpface::AbstractFace{Tsbp},
                                         face::Integer,
                                         uvol::AbstractArray{Tsol,2},
                                         uface::AbstractArray{Tsol,2})
  for i = 1:sbpface.numnodes
    for field=1:size(uvol, 1)
      uface[field,i] = zero(Tsol)
    end
    for j = 1:sbpface.stencilsize
       for field = 1:size(uvol,1)
         uface[field,i] += sbpface.interp[j,i]*uvol[field,sbpface.perm[j,face]]
       end
    end
  end
end

@doc """
### SummationByParts.boundaryintegrate!

Integrates a given flux over a boundary using appropriate mass matrices defined
on the element faces.  Different methods are available depending on the rank of
`flux`:

* For *scalar* fields, it is assumed that `flux` is a rank-2 array, with the
first dimension for the face-node index, and the second dimension for the
boundary index.
* For *vector* fields, `flux` is a rank-3 array, with the first dimension for
the index of the vector field, the second dimension for the face-node index, and
the third dimension for the boundary index.

The dimensions of `res` are still based on elements; the last dimension is for
the element index and the second-last dimension is for the element-local node
index.

**Inputs**

* `sbp`: an SBP operator type
* `bndryfaces`: list of boundary faces stored as an array of `Boundary`s
* `flux`: array of flux data that is being integrated

**In/Outs**

* `res`: where the result of the integration is stored

**WARNING**: the order of the boundaries in `bndryfaces` and `flux` must be
  consistent.

"""->
function boundaryintegrate!{Tsbp,Tflx,Tres}(sbp::AbstractSBP{Tsbp},
                                            bndryfaces::Array{Boundary},
                                            flux::AbstractArray{Tflx,2},
                                            res::AbstractArray{Tres,2})
  @assert( sbp.numnodes == size(res,1) )
  @assert( sbp.numfacenodes == size(flux,1) )
  @assert( size(bndryfaces,1) == size(flux,2) )
  for (bindex, bndry) in enumerate(bndryfaces)
    for i = 1:sbp.numfacenodes        
      for j = 1:sbp.numfacenodes
        jB = sbp.facenodes[j, bndry.face]::Int # element index for jth node on face
        res[jB,bndry.element] += sbp.wface[j,i]*flux[i,bindex]
      end
    end
  end
end

function boundaryintegrate!{Tsbp,Tflx,Tres}(sbp::AbstractSBP{Tsbp},
                                            bndryfaces::Array{Boundary},
                                            flux::AbstractArray{Tflx,3},
                                            res::AbstractArray{Tres,3})
  @assert( size(res,1) == size(flux,1) )
  @assert( sbp.numnodes == size(res,2) )
  @assert( sbp.numfacenodes == size(flux,2) )
  @assert( size(bndryfaces,1) == size(flux,3) )
  for (bindex, bndry) in enumerate(bndryfaces)
    for i = 1:sbp.numfacenodes        
      for j = 1:sbp.numfacenodes
        jB = sbp.facenodes[j, bndry.face]::Int # element index for jth node on face
        for field = 1:size(res,1)
          res[field,jB,bndry.element] += sbp.wface[j,i]*flux[field,i,bindex]
        end
      end
    end
  end
end

function boundaryintegrate!{Tsbp,Tflx,Tres}(sbpface::AbstractFace{Tsbp},
                                            bndryfaces::Array{Boundary},
                                            flux::AbstractArray{Tflx,2},
                                            res::AbstractArray{Tres,2})
  @assert( size(sbpface.interp,1) <= size(res,1) )
  @assert( size(sbpface.interp,2) == size(flux,1) )
  @assert( size(bndryfaces,1) == size(flux,2) )
  for (bindex, bndry) in enumerate(bndryfaces)
    for i = 1:sbpface.numnodes
      wflux = sbpface.wface[i]*flux[i,bindex]
      for j = 1:sbpface.stencilsize
        res[sbpface.perm[j,bndry.face],bndry.element] +=
          sbpface.interp[j,i]*wflux
      end
    end
  end
end

function boundaryintegrate!{Tsbp,Tflx,Tres}(sbpface::AbstractFace{Tsbp},
                                            bndryfaces::Array{Boundary},
                                            flux::AbstractArray{Tflx,3},
                                            res::AbstractArray{Tres,3})
  @assert( size(sbpface.interp,1) <= size(res,2) )
  @assert( size(sbpface.interp,2) == size(flux,2) )
  @assert( size(bndryfaces,1) == size(flux,3) )
  wflux = zeros(Tflx, size(res,1))
  for (bindex, bndry) in enumerate(bndryfaces)
    for i = 1:sbpface.numnodes
      for field = 1:size(res,1)
        wflux[field] = sbpface.wface[i]*flux[field,i,bindex]
      end
      for j = 1:sbpface.stencilsize
        for field = 1:size(res,1)
          res[field,sbpface.perm[j,bndry.face],bndry.element] +=
            sbpface.interp[j,i]*wflux[field]
        end
      end
    end
  end
end

@doc """
### SummationByParts.integratefunctional!

Integrates a given scalar (or vector) field over the boundary faces.

* For *scalar* fields, the dimensions of `uface` correspond to [face-node index,
  boundary index] and the scalar functional is a return value
* For *vector* fields, the dimensions of `uface` correspond to [field index,
  face-node index, boundary index] and the dimensions of `fun` correspond to
  [field index].

**Inputs**

* `sbpface`: an SBP face operator type
* `bndryfaces`: list of boundary faces stored as an array of `Boundary`s
* `flux`:  array of field data that is being integrated

**In/Outs**

* `fun`: functional value (or vector) being *contributed* to by the integration

**Returns**

* `fun`: in the case of the scalar version, the functional value is returned

"""->

function integratefunctional!{Tsbp,Tflx}(sbpface::AbstractFace{Tsbp},
                                         bndryfaces::Array{Boundary},
                                         flux::AbstractArray{Tflx,2})
  @assert( size(sbpface.interp,2) == size(flux,1) )
  @assert( size(bndryfaces,1) == size(flux,2) )
  fun = zero(Tflx)
  for (bindex, bndry) in enumerate(bndryfaces)
    for i = 1:sbpface.numnodes
      fun += sbpface.wface[i]*flux[i,bindex]
    end
  end
  return fun
end

function integratefunctional!{Tsbp,Tflx,Tfun}(sbpface::AbstractFace{Tsbp},
                                              bndryfaces::Array{Boundary},
                                              flux::AbstractArray{Tflx,3},
                                              fun::AbstractArray{Tfun,1})
  @assert( size(sbpface.interp,2) == size(flux,2) )
  @assert( size(flux,1) == size(fun,1) )
  @assert( size(bndryfaces,1) == size(flux,3) )
  for (bindex, bndry) in enumerate(bndryfaces)
    for i = 1:sbpface.numnodes
      for field = 1:size(fun,1)
        fun[field] += sbpface.wface[i]*flux[field,i,bindex]
      end
    end
  end
end

# function boundaryintegrate!{Tsbp,Tsol,Tres}(sbpface::AbstractFace{Tsbp},
#                                             bndryfaces::Array{Boundary},
#                                             u::AbstractArray{Tsol,2},
#                                             fluxfunc::FluxFunction{Tsol},
#                                             res::AbstractArray{Tres,2})
#   @assert( size(sol,1) == size(res,1) )
#   @assert( size(sbpface.interp,2) <= size(sol,1) )
#   @inbounds begin
#     for (bindex, bndry) in enumerate(bndryfaces)
#       for i = 1:sbpface.numnodes
#         # interpolate to face
#         uface = 0.0
#         for j = 1:sbpface.stencilsize
#           uface += sbpface.interp[i,j]*u[sbpface.perm[j,bndry.face],
#                                          bndry.element]
#         end
#         # compute flux at this face node
#         flux = 0.0
#         fluxfunc(uface, sbpface.normal, flux)
#         # return to volume nodes
#         for j = 1:sbpface.numvolnodes
#           res[sbpface.perm[j,bndry.face],bndry.element] +=
#             sbpface.wface[i]*sbpface.interp[i,j]*flux
#         end
#       end
#     end
#   end
# end


@doc """
### SummationByParts.interiorfaceinterpolate!

Interpolates element-node data to the element-face cubature nodes for the given
set of faces.  Different methods are available depending on the rank of `uvol`:

* For *scalar* fields, the dimensions of `uvol` correspond to [node index,
  element index] and the dimensions of `uface` correspond to [-/+ side,
  face-node index, interface index]
* For *vector* fields, the dimensions of `uvol` correspond to [field index,
  node index, element index] and the dimensions of `uface` correspond to
  [field index, -/+ side, face-node index, interface index]

**Inputs**

* `sbpface`: an SBP face operator type
* `ifaces`: list of interior faces stored as an array of `Interface`s
* `uvol`: array of field data that is being interpolated

**In/Outs**

* `uface`: field data interpolated to the faces

"""->
function interiorfaceinterpolate!{Tsbp,Tsol}(sbpface::AbstractFace{Tsbp},
                                             ifaces::Array{Interface},
                                             uvol::AbstractArray{Tsol,2},
                                             uface::AbstractArray{Tsol,3})
  @assert( size(sbpface.interp,1) <= size(uvol,1) )
  @assert( size(sbpface.interp,2) == size(uface,2) )
  for (findex, face) in enumerate(ifaces)
    for i = 1:sbpface.numnodes
      iR = sbpface.nbrperm[i,face.orient]
      uface[1,i,findex] = zero(Tsol)
      uface[2,i,findex] = zero(Tsol)
      for j = 1:sbpface.stencilsize
        uface[1,i,findex] += sbpface.interp[j,i]*uvol[sbpface.perm[j,face.faceL],
                                                      face.elementL]
        uface[2,i,findex] += sbpface.interp[j,iR]*uvol[sbpface.perm[j,face.faceR],
                                                       face.elementR]
      end
    end
  end
end

function interiorfaceinterpolate!{Tsbp,Tsol}(sbpface::AbstractFace{Tsbp},
                                             ifaces::Array{Interface},
                                             uvol::AbstractArray{Tsol,3},
                                             uface::AbstractArray{Tsol,4})
  @assert( size(uvol,1) == size(uface,1) )
  @assert( size(sbpface.interp,1) <= size(uvol,2) )
  @assert( size(sbpface.interp,2) == size(uface,3) )
<<<<<<< HEAD
  @inbounds begin
    for (findex, face) in enumerate(ifaces)
      for i = 1:sbpface.numnodes
        iR = sbpface.nbrperm[i,face.orient]
        for field=1:size(uvol, 1)
          uface[field,1,i,findex] = zero(Tsol)
          uface[field,2,i,findex] = zero(Tsol)
        end
        for j = 1:sbpface.stencilsize
          for field = 1:size(uvol,1)
            uface[field,1,i,findex] += sbpface.interp[j,i]*
            uvol[field,sbpface.perm[j,face.faceL],face.elementL]
            uface[field,2,i,findex] += sbpface.interp[j,iR]*
            uvol[field,sbpface.perm[j,face.faceR],face.elementR]
          end
=======
  for (findex, face) in enumerate(ifaces)
    for i = 1:sbpface.numnodes
      iR = sbpface.nbrperm[i,face.orient]
      uface[:,1,i,findex] = zeros(Tsol, size(uvol,1))
      uface[:,2,i,findex] = zeros(Tsol, size(uvol,1))
      for j = 1:sbpface.stencilsize
        for field = 1:size(uvol,1)
          uface[field,1,i,findex] += sbpface.interp[j,i]*
          uvol[field,sbpface.perm[j,face.faceL],face.elementL]
          uface[field,2,i,findex] += sbpface.interp[j,iR]*
          uvol[field,sbpface.perm[j,face.faceR],face.elementR]
>>>>>>> 73fee69f
        end
      end
    end
  end
end

@doc """
### SummationByParts.interiorfaceintegrate!

Integrates a given flux over interior element interfaces using appropriate mass
matrices defined on the element faces.  Different methods are available
depending on the rank of `flux`:

* For *scalar* fields, it is assumed that `flux` is a rank-2 array, with the
first dimension for the face-node index, and the second dimension for the
interface index.

* For *vector* fields, `flux` is a rank-3 array, with the first dimension for
the index of the vector field, the second dimension for the face-node index, and
the third dimension for the interface index.

The dimensions of `res` are still based on elements; the last dimension is for
the element index and the second-last dimension is for the element-local node
index.

**Inputs**

* `sbp`: an SBP operator type
* `ifaces`: list of element interfaces stored as an array of `Interface`s
* `flux`: array of flux data that is being integrated

**In/Outs**

* `res`: where the result of the integration is stored

**WARNING**: the order of the interfaces in `ifaces` and `flux` must be
  consistent.

"""->
function interiorfaceintegrate!{Tsbp,Tflx,Tres}(sbp::AbstractSBP{Tsbp},
                                                ifaces::Array{Interface},
                                                flux::AbstractArray{Tflx,2},
                                                res::AbstractArray{Tres,2})
  @assert( sbp.numnodes == size(res,1) )
  @assert( sbp.numfacenodes == size(flux,1) )
  @assert( size(ifaces,1) == size(flux,2) )
  # JEH: temporary, until nbrnodeindex is part of sbp type
  nbrnodeindex = [sbp.numfacenodes:-1:1;]
  for (findex, face) in enumerate(ifaces)
    for i = 1:sbp.numfacenodes    
      for j = 1:sbp.numfacenodes
        jL = sbp.facenodes[j, face.faceL]::Int
        jR = sbp.facenodes[nbrnodeindex[j], face.faceR]::Int
        res[jL,face.elementL] += sbp.wface[j,i]*flux[i,findex]
        res[jR,face.elementR] -= sbp.wface[j,i]*flux[i,findex]
      end
    end
  end
end

function interiorfaceintegrate!{Tsbp,Tflx,Tres}(sbp::AbstractSBP{Tsbp},
                                                ifaces::Array{Interface},
                                                flux::AbstractArray{Tflx,3},
                                                res::AbstractArray{Tres,3})
  @assert( size(res,1) == size(flux,1) )
  @assert( sbp.numnodes == size(res,2) )
  @assert( sbp.numfacenodes == size(flux,2) )
  @assert( size(ifaces,1) == size(flux,3) )
  # JEH: temporary, until nbrnodeindex is part of sbp type
  nbrnodeindex = [sbp.numfacenodes:-1:1;]
  for (findex, face) in enumerate(ifaces)
    for i = 1:sbp.numfacenodes    
      for j = 1:sbp.numfacenodes
        jL = sbp.facenodes[j, face.faceL]::Int
        jR = sbp.facenodes[nbrnodeindex[j], face.faceR]::Int
        for field = 1:size(res,1)
          res[field,jL,face.elementL] += sbp.wface[j,i]*flux[field,i,findex]
          res[field,jR,face.elementR] -= sbp.wface[j,i]*flux[field,i,findex]
        end
      end
    end
  end
end

function interiorfaceintegrate!{Tsbp,Tflx,Tres}(sbpface::AbstractFace{Tsbp},
                                                ifaces::Array{Interface},
                                                flux::AbstractArray{Tflx,2},
                                                res::AbstractArray{Tres,2})
  @assert( size(sbpface.interp,1) <= size(res,1) )
  @assert( size(sbpface.interp,2) == size(flux,1) )
  @assert( size(ifaces,1) == size(flux,2) )
  for (findex, face) in enumerate(ifaces)
    for i = 1:sbpface.numnodes
      iR = sbpface.nbrperm[i,face.orient]
      for j = 1:sbpface.stencilsize
        res[sbpface.perm[j,face.faceL],face.elementL] += 
        sbpface.interp[j,i]*sbpface.wface[i]*flux[i,findex]
        res[sbpface.perm[j,face.faceR],face.elementR] -=
          sbpface.interp[j,iR]*sbpface.wface[iR]*flux[i,findex]
      end
    end
  end
end

function interiorfaceintegrate!{Tsbp,Tflx,Tres}(sbpface::AbstractFace{Tsbp},
                                                ifaces::Array{Interface},
                                                flux::AbstractArray{Tflx,3},
                                                res::AbstractArray{Tres,3})
  @assert( size(res,1) == size(flux,1) )  
  @assert( size(sbpface.interp,1) <= size(res,2) )
  @assert( size(sbpface.interp,2) == size(flux,2) )
  @assert( size(ifaces,1) == size(flux,3) )
  for (findex, face) in enumerate(ifaces)
    for i = 1:sbpface.numnodes
      iR = sbpface.nbrperm[i,face.orient]
      for j = 1:sbpface.stencilsize
        for field = 1:size(res,1)
          res[field,sbpface.perm[j,face.faceL],face.elementL] += 
          sbpface.interp[j,i]*sbpface.wface[i]*flux[field,i,findex]
          res[field,sbpface.perm[j,face.faceR],face.elementR] -=
            sbpface.interp[j,iR]*sbpface.wface[iR]*flux[field,i,findex]
        end
      end
    end
  end
end

@doc """
### SummationByParts.mappingjacobian!

Evaluates the Jacobian of the mapping from face-reference coordinates to
physical coordinates, as well as the determinant of the Jacobian.

**Inputs**

* `sbpface`: an SBP face operator type
* `ifaces`: list of element interfaces stored as an array of `Interface`s
* `x`: the physical coordinates in [coord, node, elem] format

**In/Outs**

* `dξdx`: the Jacobian in [ξ coord, x coord, face node, L/R, face] format
* `jac`: the determinant in [face node, L/R, face] format

"""->
function mappingjacobian!{Tsbp,Tmsh}(sbpface::AbstractFace{Tsbp},
                                     ifaces::Array{Interface},
                                     x::AbstractArray{Tmsh,3},
                                     dξdx::AbstractArray{Tmsh,5},
                                     jac::AbstractArray{Tmsh,3})
  @assert( size(ifaces,1) == size(dξdx,5) == size(jac,3) )
  @assert( size(dξdx,4) == size(jac,2) == 2 )
  @assert( size(dξdx,3) == size(jac,1) == sbpface.numnodes )
  @assert( size(x,1) == 2 && size(dξdx,1) == 2 && size(dξdx,2) == 2 )
  for (findex, face) in enumerate(ifaces)
    for i = 1:sbpface.numnodes
      iR = sbpface.nbrperm[i,face.orient]
      # compute the derivatives dxdξ
      dxdξL = zeros(Tmsh, (2,2))
      dxdξR = zeros(Tmsh, (2,2))
      for di = 1:2
        for di2 = 1:2
          for j = 1:sbpface.dstencilsize
            dxdξL[di,di2] +=
              sbpface.deriv[j,i,di2]*x[di,sbpface.dperm[j,face.faceL],
                                       face.elementL]
            dxdξR[di,di2] +=
              sbpface.deriv[j,iR,di2]*x[di,sbpface.dperm[j,face.faceR],
                                        face.elementR]
          end
        end
      end
      # compute the Jacobian determinants
      jac[i,1,findex] = one(Tmsh)/(dxdξL[1,1]*dxdξL[2,2] - 
                                   dxdξL[1,2]*dxdξL[2,1])
      jac[iR,2,findex] = one(Tmsh)/(dxdξR[1,1]*dxdξR[2,2] - 
                                    dxdξR[1,2]*dxdξR[2,1])

      # compute the derivatives dξdx
      dξdx[1,1,i,1,findex] = dxdξL[2,2]*jac[i,1,findex]
      dξdx[1,2,i,1,findex] = -dxdξL[1,2]*jac[i,1,findex]
      dξdx[2,2,i,1,findex] = dxdξL[1,1]*jac[i,1,findex]
      dξdx[2,1,i,1,findex] = -dxdξL[2,1]*jac[i,1,findex]
      
      dξdx[1,1,iR,2,findex] = dxdξR[2,2]*jac[iR,2,findex]
      dξdx[1,2,iR,2,findex] = -dxdξR[1,2]*jac[iR,2,findex]
      dξdx[2,2,iR,2,findex] = dxdξR[1,1]*jac[iR,2,findex]
      dξdx[2,1,iR,2,findex] = -dxdξR[2,1]*jac[iR,2,findex]
    end
  end
end

@doc """
### SummationByParts.edgestabilize!

Applies edge stabilization to a given field, differentiating in the direction
specified by `dirvec`, and scaling by the `tau` field.

**Inputs**

* `sbpface`: an SBP face operator type
* `ifaces`: list of element interfaces stored as an array of `Interface`s
* `dirvec`: direction to differentiate in [xi coord, face node, L/R, face] format
* `tau`: scaling term in [face node, face] format
* `u`: field being stablized in [vol node, element] format

**In/Outs**

* `res`: where the result is stored in [vol node, element] format

"""->
function edgestabilize!{Tsbp,Tmsh,Tsol}(sbpface::AbstractFace{Tsbp},
                                        ifaces::Array{Interface},
                                        dirvec::Array{Tmsh,4},
                                        tau::Array{Tmsh,2},
                                        u::Array{Tsol,2},
                                        res::Array{Tsol,2})
  @assert( size(u) == size(res) )
  @assert( size(ifaces,1) == size(dirvec,4) == size(tau,2) )
  @assert( size(dirvec,2) == size(tau,1) == sbpface.numnodes )
  @assert( size(dirvec,3) == 2 )
  dudξ = zeros(Tsol, (2))
  const left = 1
  const right = 1
  for (findex, face) in enumerate(ifaces)
    for i = 1:sbpface.numnodes
      iR = sbpface.nbrperm[i,face.orient]
      Du = zero(Tsol)
      for di = 1:2
        fill!(dudξ, zero(Tsol))
        # compute the derivatives in the ξ[di] direction
        for j = 1:sbpface.dstencilsize
          dudξ[left] += sbpface.deriv[j,i,di]*u[sbpface.dperm[j,face.faceL],
                                                face.elementL]
          dudξ[right] += sbpface.deriv[j,iR,di]*u[sbpface.dperm[j,face.faceR],
                                                  face.elementR]
        end
        # contract with direction vector
        Du += dudξ[left]*dirvec[di,i,left,findex] + 
        dudξ[right]*dirvec[di,iR,right,findex]
      end
      # scale by tau and face cubature
      Du *= sbpface.wface[i]*tau[i,findex]
      # now apply transposed jump derivative
      for di = 1:2
        dudξ[left] = Du*dirvec[di,i,left,findex]
        dudξ[right] = Du*dirvec[di,iR,right,findex]
        for j = 1:sbpface.dstencilsize
          res[sbpface.dperm[j,face.faceL],face.elementL] +=
            sbpface.deriv[j,i,di]*dudξ[left]
          res[sbpface.dperm[j,face.faceR],face.elementR] += 
          sbpface.deriv[j,iR,di]*dudξ[right]
        end
      end
    end
  end
end<|MERGE_RESOLUTION|>--- conflicted
+++ resolved
@@ -48,28 +48,16 @@
   @assert( size(uvol,1) == size(uface,1) )
   @assert( size(sbpface.interp,1) <= size(uvol,2) )
   @assert( size(sbpface.interp,2) == size(uface,2) )
-<<<<<<< HEAD
-  @inbounds begin
-    for (bindex, bndry) in enumerate(bndryfaces)
-      for i = 1:sbpface.numnodes
-        for field=1:size(uvol, 1)
-          uface[field,i,bindex] = zero(Tsol)
-        end
-        for j = 1:sbpface.stencilsize
-           for field = 1:size(uvol,1)
-             uface[field,i,bindex] += sbpface.interp[j,i]*
-             uvol[field,sbpface.perm[j,bndry.face],bndry.element]
-           end
-=======
-  for (bindex, bndry) in enumerate(bndryfaces)
-    for i = 1:sbpface.numnodes
-      uface[:,i,bindex] = zeros(Tsol, size(uvol,1))
-      for j = 1:sbpface.stencilsize
-        for field = 1:size(uvol,1)
-          uface[field,i,bindex] += sbpface.interp[j,i]*
-          uvol[field,sbpface.perm[j,bndry.face],bndry.element]
->>>>>>> 73fee69f
-        end
+  for (bindex, bndry) in enumerate(bndryfaces)
+    for i = 1:sbpface.numnodes
+      for field=1:size(uvol, 1)
+        uface[field,i,bindex] = zero(Tsol)
+      end
+      for j = 1:sbpface.stencilsize
+         for field = 1:size(uvol,1)
+           uface[field,i,bindex] += sbpface.interp[j,i]*
+           uvol[field,sbpface.perm[j,bndry.face],bndry.element]
+         end
       end
     end
   end
@@ -358,35 +346,20 @@
   @assert( size(uvol,1) == size(uface,1) )
   @assert( size(sbpface.interp,1) <= size(uvol,2) )
   @assert( size(sbpface.interp,2) == size(uface,3) )
-<<<<<<< HEAD
-  @inbounds begin
-    for (findex, face) in enumerate(ifaces)
-      for i = 1:sbpface.numnodes
-        iR = sbpface.nbrperm[i,face.orient]
-        for field=1:size(uvol, 1)
-          uface[field,1,i,findex] = zero(Tsol)
-          uface[field,2,i,findex] = zero(Tsol)
-        end
-        for j = 1:sbpface.stencilsize
-          for field = 1:size(uvol,1)
-            uface[field,1,i,findex] += sbpface.interp[j,i]*
-            uvol[field,sbpface.perm[j,face.faceL],face.elementL]
-            uface[field,2,i,findex] += sbpface.interp[j,iR]*
-            uvol[field,sbpface.perm[j,face.faceR],face.elementR]
-          end
-=======
+
   for (findex, face) in enumerate(ifaces)
     for i = 1:sbpface.numnodes
       iR = sbpface.nbrperm[i,face.orient]
-      uface[:,1,i,findex] = zeros(Tsol, size(uvol,1))
-      uface[:,2,i,findex] = zeros(Tsol, size(uvol,1))
+      for field=1:size(uvol, 1)
+        uface[field,1,i,findex] = zero(Tsol)
+        uface[field,2,i,findex] = zero(Tsol)
+      end
       for j = 1:sbpface.stencilsize
         for field = 1:size(uvol,1)
           uface[field,1,i,findex] += sbpface.interp[j,i]*
           uvol[field,sbpface.perm[j,face.faceL],face.elementL]
           uface[field,2,i,findex] += sbpface.interp[j,iR]*
           uvol[field,sbpface.perm[j,face.faceR],face.elementR]
->>>>>>> 73fee69f
         end
       end
     end
