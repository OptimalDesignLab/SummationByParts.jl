module SymCubatures
# types and methods for mapping between symmetry groups and nodes for cubatures
# on various domains

export SymCub, PointSymCub, LineSymCub, TriSymCub, TetSymCub

"""
### SymCubatures.SymCub

`SymCub` is an parametric abstract type that defines cubatures for symmetric
nodal distributions.  It is parameterized on `T` in order to allow for future
implementations of arbitrary precision types.  The parameterization also permits
the use of the complex-step method for verification.

<<<<<<< HEAD
""" abstract SymCub{T<:Number}
=======
""" abstract type SymCub{T<:Number} end
>>>>>>> da022833

"""
### SymCubatures.PointSymCub

Defines the trivial point cubature for uniformity across methods.

**Fields**

* `numparams` : total number of nodal degrees of freedom
* `numweights` : total number of unique weights
* `numnodes` : total number of nodes
* `vertices` : if true, vertices (ends of interval) are in the set of nodes
* `centroid` : if true, centroid is present in set of nodes
* `numedge` : number of unique edge parameters
* `numsym` : number of node sets in each symmetry group (0 for [1])
* `params` : the actual values of the orbit nodal parameters
* `weights` : values of the unique weights

"""
type PointSymCub{T} <: SymCub{T}
  numparams::Int
  numweights::Int
  numnodes::Int
  vertices::Bool
  centroid::Bool
  numedge::Int
  numsym::Array{Int,1}
  params::Array{T,1}
  weights::Array{T,1}

  function PointSymCub{T}() where T
    numparams = 0
    numweights = 1
    numnodes = 1
    vertices = true
    centroid = false
    numedge = 0
    numsym = [1;]
    # initialize parameter arrays
    @assert(numweights == sum(numsym))
    params = zeros(T, numparams)
    weights = zeros(T, numweights)
    new(numparams, numweights, numnodes, vertices, centroid, numedge, numsym,
        params, weights)
  end
end

"""
### SymCubatures.LineSymCub
  
Defines a symmetric quadrature rule on the interval [-1,1].  Current choices are
Legendre-Gauss-Lobatto (LGL) or Legendre-Gauss (LG) rules.

**Fields**

* `numparams` : total number of nodal degrees of freedom
* `numweights` : total number of unique weights
* `numnodes` : total number of nodes
* `vertices` : if true, vertices (ends of interval) are in the set of nodes
* `centroid` : if true, centroid is present in set of nodes
* `numedge` : number of unique edge parameters
* `numsym` : number of node sets in each symmetry group (2 for [-1,1])
* `params` : the actual values of the orbit nodal parameters
* `weights` : values of the unique weights

"""
type LineSymCub{T} <: SymCub{T}
  numparams::Int
  numweights::Int
  numnodes::Int
  vertices::Bool
  centroid::Bool
  numedge::Int
  numsym::Array{Int,1}
  params::Array{T,1}
  weights::Array{T,1}
    
  function LineSymCub{T}(;numedge::Int=0, vertices::Bool=true,
                         centroid::Bool=false) where T
    @assert(numedge >= 0)
    # compute the number of degrees of freedom and unique weights
    numparams = 0
    numweights = 0
    numparams += numedge
    # compute the number of nodes and number of symmetries
    numsym = zeros(Int, 2)
    numnodes = 0
    if vertices
      numnodes += 2
      numweights += 1
      numsym[2] += 1
    end
    if centroid
      numnodes += 1
      numweights += 1
      numsym[1] += 1
    end
    numnodes += 2*numedge # 2 * (3 edges) X (number of edge parameters)
    numsym[2] += numedge
    numweights += numedge
    # initialize parameter arrays
    @assert(numweights == sum(numsym))
    params = zeros(T, numparams)
    weights = zeros(T, numweights)
    new(numparams, numweights, numnodes, vertices, centroid, numedge, numsym,
        params, weights)
  end
end

"""
### SymCubatures.TriSymCub

Used to define symmetric cubature rules on the triangle.  The `params` array
determines the position of the parameterized nodes, and the `weights` array
determines the value of the weight for each symmetric orbit.  Note that boolean
fields are used to activate some degenerate orbits.  For example, vertices are a
special case of several of the orbits, and should be activated by setting
vertices=true rather than relying on a specific value of a parameter.

**Fields**

* `numparams` : total number of nodal degrees of freedom
* `numweights` : total number of unique weights
* `numnodes` : total number of nodes
* `vertices` : if true, vertices are present in the set of nodes
* `midedges` : if true, edge midpoints are present in set of nodes
* `centroid` : if true, centroid is present in set of nodes
* `numedge` : number of unique edge parameters
* `numS21` : number of S21 orbits (vertex to opposite face)
* `numS111` : number of S111 orbits
* `numsym` : number of node sets in each symmetry group (3 groups for Tri)
* `params` : the actual values of the orbit nodal parameters
* `weights` : values of the unique weights

"""
type TriSymCub{T} <: SymCub{T}
  numparams::Int
  numweights::Int
  numnodes::Int
  vertices::Bool
  midedges::Bool
  centroid::Bool
  numedge::Int
  numS21::Int
  numS111::Int
  numsym::Array{Int,1}
  params::Array{T,1}
  weights::Array{T,1}

  function TriSymCub{T}(;numedge::Int=0, numS21::Int=0, numS111::Int=0,
                        vertices::Bool=true, midedges::Bool=false,
                        centroid::Bool=false) where T
    @assert(numedge >= 0)
    @assert(numS21 >= 0)
    @assert(numS111 >= 0)
    # compute the number of degrees of freedom and unique weights
    numparams = 0
    numweights = 0
    numparams += numedge + numS21 + 2*numS111
    numsym = zeros(Int, 3)
    # compute the number of nodes and symmetries
    numnodes = 0
    if vertices
      numnodes += 3
      numweights += 1
      numsym[2] += 1
    end
    if midedges
      numnodes += 3
      numweights += 1
      numsym[2] += 1
    end
    if centroid
      numnodes += 1
      numweights += 1
      numsym[1] += 1
    end
    numnodes += 6*numedge # 2 * (3 edges) X (number of edge parameters)
    numsym[3] += numedge
    numweights += numedge
    numnodes += 3*numS21 # (3 permutations) X (number of S21 orbits)
    numsym[2] += numS21
    numweights += numS21
    numnodes += 6*numS111 # (6 permutations) X (number of S111 orbits)
    numsym[3] += numS111
    numweights += numS111
    # initialize parameter arrays
    @assert(numweights == sum(numsym))
    params = zeros(T, numparams)
    weights = zeros(T, numweights)
    new(numparams, numweights, numnodes, vertices, midedges, centroid,
        numedge, numS21, numS111, numsym, params, weights)
  end
end

"""
### SymCubatures.TetSymCub

Used to define symmetric cubature rules on the tetrahedron.  The `params` array
determines the position of the parameterized nodes, and the `weights` array
determines the value of the weight for each symmetric orbit.  Note that boolean
fields are used to activate some degenerate symmetry orbits.  For example,
vertices are a special case of several of the orbits, and should be activated by
setting vertices=true rather than relying on a specific value of a parameter.

**Fields**

* `numparams` : total number of nodal degrees of freedom
* `numweights` : total number of unique weights
* `numnodes` : total number of nodes
* `vertices` : if true, vertices are present in the set of nodes
* `midedges` : if true, edge midpoints are present in set of nodes
* `centroid` : if true, centroid is present in set of nodes
* `facecentroid` : if true, face centroids are present in the set of nodes
* `numedge` : number of unique edge parameters
* `numfaceS21` : number of S21 face orbits (same tri orbit on face)
* `numfaceS111` : number of S111 face orbits (same tri orbit on face)
* `numS31` : number of S31 orbits (vertex to opposite face)
* `numS22` : number of S22 orbits
* `numS211`: number of S211 orbits
* `numS1111`: number of S1111 orbits
* `numsym` : number of node sets in each symmetry group (5 groups for Tet)
* `params` : the actual values of the orbit nodal parameters
* `weights` : values of the unique weights

"""
type TetSymCub{T} <: SymCub{T}
  numparams::Int
  numweights::Int
  numnodes::Int
  vertices::Bool
  midedges::Bool
  centroid::Bool
  facecentroid::Bool
  numedge::Int
  numfaceS21::Int
  numfaceS111::Int
  numS31::Int
  numS22::Int
  numS211::Int
  numS1111::Int
  numsym::Array{Int,1}
  params::Array{T,1}
  weights::Array{T,1}

  function TetSymCub{T}(;numedge::Int=0, numfaceS21::Int=0, numfaceS111::Int=0,
                        numS31::Int=0, numS22::Int=0, numS211::Int=0,
                        numS1111::Int=0, vertices::Bool=true,
                        midedges::Bool=false, centroid::Bool=false,
                        facecentroid::Bool=false) where T
    @assert(numedge >= 0)
    @assert(numfaceS21 >= 0)
    @assert(numfaceS111 >= 0)
    @assert(numS31 >= 0)
    @assert(numS22 >= 0)
    @assert(numS211 >= 0)
    @assert(numS1111 >= 0)
    # compute the number of degrees of freedom and unique weights
    numparams = 0
    numweights = 0
    numparams += (numedge + numfaceS21 + 2*numfaceS111 + numS31 + numS22
                  + 2*numS211 + 3*numS1111)
    numsym = zeros(Int, 5)
    # compute the number of nodes and symmetries
    numnodes = 0
    if vertices
      numnodes += 4
      numweights += 1
      numsym[2] += 1
    end
    if midedges
      numnodes += 6
      numweights += 1
      numsym[3] += 1
    end
    if centroid
      numnodes += 1
      numweights += 1
      numsym[1] += 1
    end
    if facecentroid
      numnodes += 4
      numweights += 1
      numsym[2] += 1
    end
    numnodes += 12*numedge # 2 X (6 edges) X (number of edge parameters)
    numsym[4] += numedge
    numweights += numedge
    numnodes += 12*numfaceS21 # 3 X (4 faces) X (number of face S21 orbits)
    numsym[4] += numfaceS21
    numweights += numfaceS21
    numnodes += 24*numfaceS111 # 6 X (4 faces) X (number of face S111 orbits)
    numsym[5] += numfaceS111
    numweights += numfaceS111
    numnodes += 4*numS31 # (4 permutations) X (number of S31 orbits)
    numsym[2] += numS31
    numweights += numS31
    numnodes += 6*numS22 # (6 permutations) X (number of S22 orbits)
    numsym[3] += numS22
    numweights += numS22
    numnodes += 12*numS211 # (12 permutations) X (number of S211 orbits)
    numsym[4] += numS211
    numweights += numS211
    numnodes += 24*numS1111 # (24 permutations) X (number of S1111 orbits)
    numsym[5] += numS1111
    numweights += numS1111
    # initialize parameter arrays
    @assert(numweights == sum(numsym))
    params = zeros(T, numparams)
    weights = zeros(T, numweights)
    new(numparams, numweights, numnodes, vertices, midedges, centroid,
        facecentroid, numedge, numfaceS21, numfaceS111, numS31, numS22, numS211,
        numS1111, numsym, params, weights)
  end
end

"""
### SymCubatures.getnumboundarynodes

Returns the number of (explicit) boundary nodes

*Notes*: if the parameter value for an internal orbit is such that the
corresponding node lies on the boundary, this node is **NOT** included in the
boundary-node count returned.

**Inputs**

* `cub`: symmetric cubature rule

**Outputs**

* `numboundary`: number of boundary nodes

"""
function getnumboundarynodes{T}(cub::PointSymCub{T})
  return 1
end

function getnumboundarynodes{T}(cub::LineSymCub{T})
  cub.vertices ? (return 2) : (return 0)
end

function getnumboundarynodes{T}(cub::TriSymCub{T})
  numboundary = 0
  cub.vertices ? numboundary += 3 : nothing
  cub.midedges ? numboundary += 3 : nothing
  numboundary += 6*cub.numedge
  return numboundary
end

function getnumboundarynodes{T}(cub::TetSymCub{T})
  numboundary = 0
  cub.vertices ? numboundary += 4 : nothing
  cub.midedges ? numboundary += 6 : nothing
  cub.facecentroid ? numboundary += 4 : nothing
  numboundary += 12*cub.numedge
  numboundary += 12*cub.numfaceS21
  numboundary += 24*cub.numfaceS111
  return numboundary
end

"""
### SymCubatures.getnumfacenodes

Returns the number of nodes on an individual face of the element.

**Inputs**

* `cub`: symmetric cubature rule

**Outputs**

* `numfacenodes`: number of nodes on a face

"""
function getnumfacenodes{T}(cub::PointSymCub{T})
  return 1
end

function getnumfacenodes{T}(cub::LineSymCub{T})
  cub.vertices ? (return 1) : (return 0)
end

function getnumfacenodes{T}(cub::TriSymCub{T})
  numfacenodes = 0
  cub.vertices ? numfacenodes += 2 : nothing
  cub.midedges ? numfacenodes += 1 : nothing
  numfacenodes += 2*cub.numedge
  return numfacenodes
end

function getnumfacenodes{T}(cub::TetSymCub{T})
  numfacenodes = 0
  cub.vertices ? numfacenodes += 3 : nothing
  cub.midedges ? numfacenodes += 3 : nothing
  cub.facecentroid ? numfacenodes += 1 : nothing
  numfacenodes += 6*cub.numedge
  numfacenodes += 3*cub.numfaceS21
  numfacenodes += 6*cub.numfaceS111
  return numfacenodes
end

"""
### SymCubatures.getbndrynodeindices

Returns the indices of the nodes that lie on the boundary, in their natural
order.  See getfacenodeindices for a method returns node indices for each face.

**Inputs**

* `cub`: a symmetric cubature rule whose boundary-node indices are sought

**Outputs**

* `bndryindices`: indicies of nodes that lie on boundary

"""
function getbndrynodeindices{T}(cub::PointSymCub{T})
  bndryindices = zeros(Int, getnumboundarynodes(cub))
  bndryindices[:] = [1;]
  return bndryindices
end

function getbndrynodeindices{T}(cub::LineSymCub{T})
  bndryindices = zeros(Int, getnumboundarynodes(cub))
  # add vertices to the indices
  if cub.vertices
    bndryindices[1:2] = [1;2]
  end
  return bndryindices
end

function getbndrynodeindices{T}(cub::TriSymCub{T})
  bndryindices = zeros(Int, getnumboundarynodes(cub))
  ptr = 0
  idxptr = 0
  # add vertices to indices
  if cub.vertices
    bndryindices[idxptr+1:idxptr+3] = [ptr+1; ptr+2; ptr+3]
    ptr += 3
    idxptr += 3
  end
  # add midedge nodes to indices
  if cub.midedges
    bndryindices[idxptr+1:idxptr+3] = [ptr+1; ptr+2; ptr+3]
    ptr += 3
    idxptr += 3
  end
  # account for S21 orbits
  ptr += 3*cub.numS21
  # add remaining edge nodes to indices
  for i = 1:cub.numedge
    bndryindices[idxptr+1:idxptr+6] = [ptr+1; ptr+2; ptr+3;
                                       ptr+4; ptr+5; ptr+6]
    ptr += 6
    idxptr += 6
  end
  return bndryindices
end

function getbndrynodeindices{T}(cub::TetSymCub{T})  
  bndryindices = zeros(Int, getnumboundarynodes(cub))
  ptr = 0
  idxptr = 0
  # add vertices to indices
  if cub.vertices
    bndryindices[idxptr+1:idxptr+4] = [ptr+1; ptr+2; ptr+3; ptr+4]
    ptr += 4
    idxptr += 4
  end
  # add face centroids
  if cub.facecentroid
    bndryindices[idxptr+1:idxptr+4] = [ptr+1; ptr+2; ptr+3; ptr+4]
    ptr += 4
    idxptr += 4
  end
  # account for S31 orbits
  ptr += 4*cub.numS31
  # add mid-edge nodes
  if cub.midedges
    bndryindices[idxptr+1:idxptr+6] = [ptr+1; ptr+2; ptr+3;
                                       ptr+4; ptr+5; ptr+6]
    ptr += 6
    idxptr += 6
  end
  # account for S22 nodes
  ptr += 6*cub.numS22
  # add remaining edge nodes to indices
  for i = 1:cub.numedge
    bndryindices[idxptr+1:idxptr+12] = [ptr+1; ptr+2; ptr+3;
                                        ptr+4; ptr+5; ptr+6;
                                        ptr+7; ptr+8; ptr+9;
                                        ptr+10; ptr+11; ptr+12]
    ptr += 12
    idxptr += 12
  end
  # add face nodes corresponding to S21 orbit
  for i = 1:cub.numfaceS21
    bndryindices[idxptr+1:idxptr+12] = [ptr+1; ptr+2; ptr+3;
                                        ptr+4; ptr+5; ptr+6;
                                        ptr+7; ptr+8; ptr+9;
                                        ptr+10; ptr+11; ptr+12]
    ptr += 12
    idxptr += 12
  end
  # account for S211 nodes
  ptr += 12*cub.numS211
  # add face nodes corresponding to S111 orbit
  for i = 1:cub.numfaceS111
    bndryindices[idxptr+1:idxptr+24] = (ptr+1):(ptr+24)
    ptr += 24
    idxptr += 24
  end  
  return bndryindices
end

"""
### SymCubatures.getinteriornodeindices

Returns the indices of the nodes that are strictly interior.

**Inputs**

* `cub`: a symmetric cubature rule whose interior-node indices are sought

**Outputs**

* `indices`: indicies of nodes that are strictly interior.

"""
function getinteriornodeindices{T}(cub::PointSymCub{T})
  numinterior = cub.numnodes - getnumboundarynodes(cub)
  @assert( numinterior == 0)
  indices = zeros(Int, numinterior)
  return indices
end

function getinteriornodeindices{T}(cub::LineSymCub{T})
  numinterior = cub.numnodes - getnumboundarynodes(cub)
  indices = zeros(Int, numinterior)
  ptr = 0
  if cub.vertices
    ptr += 2
  end
  indices = [ptr+1:ptr+numinterior;]
  return indices
end

function getinteriornodeindices{T}(cub::TriSymCub{T})
  numinterior = cub.numnodes - getnumboundarynodes(cub)
  indices = zeros(Int, numinterior)
  ptr = 0
  idxptr = 0
  # account for vertices
  if cub.vertices
    ptr += 3
  end
  # account for mid-edge nodes
  if cub.midedges
    ptr += 3
  end
  # set S21 orbit node indices
  for i = 1:cub.numS21
    indices[idxptr+1:idxptr+3] = [ptr+1:ptr+3;]
    idxptr += 3
    ptr += 3
  end
  # account for edge nodes
  ptr += 6*cub.numedge
  # set S111 orbit node indices
  for i = 1:cub.numS111
    indices[idxptr+1:idxptr+6] = [ptr+1:ptr+6;]
    ptr += 6
    idxptr += 6
  end
  # set centroid index
  if cub.centroid
    indices[idxptr+1] = ptr+1
    ptr += 1
    idxptr += 1
  end
  return indices
end

function getinteriornodeindices{T}(cub::TetSymCub{T})
  numinterior = cub.numnodes - getnumboundarynodes(cub)
  indices = zeros(Int, numinterior)
  ptr = 0
  idxptr = 0
  # account for vertices
  if cub.vertices
    ptr += 4
  end
  # account for face centroids
  if cub.facecentroid
    ptr += 4
  end
  # set S31 orbit node indices
  for i = 1:cub.numS31
    indices[idxptr+1:idxptr+4] = [ptr+1:ptr+4;]
    ptr += 4
    idxptr += 4
  end
  # account for mid-edge nodes
  if cub.midedges
    ptr += 6
  end
  # set S22 orbit node indices
  for i = 1:cub.numS22
    indices[idxptr+1:idxptr+6] = [ptr+1:ptr+6;]
    ptr += 6
    idxptr += 6
  end
  # account for edge nodes
  ptr += 12*cub.numedge
  # account for face nodes corresponding to S21 orbit
  ptr += 12*cub.numfaceS21
  # set S211 orbit node indices
  for i = 1:cub.numS211
    indices[idxptr+1:idxptr+12] = [ptr+1:ptr+12;]
    ptr += 12
    idxptr += 12
  end
  # account for face nodes corresponding to S111 orbit
  ptr += 24*cub.numfaceS111
  # set S1111 oribt node indices
  for i = 1:cub.numS1111
    indices[idxptr+1:idxptr+24] = [ptr+1:ptr+24;]
    ptr += 24
    idxptr += 24
  end
  # set centroid node
  if cub.centroid
    indices[idxptr+1] = ptr+1
    ptr += 1
    idxptr += 1
  end
  return indices
end

"""
### SymCubatures.getfacevertexindices

Returns the indices of the vertices that make up each face.  This is useful when
building nodes on a given face using Barycentric coordinates

**Inputs**

* `cub`: a symmetric cubature rule whose face vertices are sought

**Outputs**

* `facevtx`: subarray `facevtx[:,f]` lists the vertices of face `f` 

"""
function getfacevertexindices{T}(cub::PointSymCub{T})
  return [1]
end

function getfacevertexindices{T}(cub::LineSymCub{T})
  return [1 2]
end

function getfacevertexindices{T}(cub::TriSymCub{T})
  return [1 2 3; 2 3 1]
end

function getfacevertexindices{T}(cub::TetSymCub{T})
  return [1 1 2 1; 2 4 4 3; 3 2 3 4]
end

"""
### SymCubatures.getfacenodeindices

Returns the indices of the nodes that lie on each face.  See getbndrynodeindices
for a method that returns a single array of boundary nodes.

**Inputs**

* `cub`: a symmetric cubature rule whose boundary-node indices are sought

**Outputs**

* `bndryindices`: indicies of nodes that lie on boundary; there is a separate
  column of indices for each edge/face.

"""
function getfacenodeindices{T}(cub::PointSymCub{T})
  numedge = getnumfacenodes(cub)
  bndryindices = zeros(Int, (numedge,1) )
  bndryindices[:,:] = 1
  return bndryindices
end

function getfacenodeindices{T}(cub::LineSymCub{T})
  numedge = getnumfacenodes(cub)
  bndryindices = zeros(Int, (numedge,2) )
  # add vertices to indices
  if cub.vertices
    bndryindices[:,:] = [1 2]
  end
  return bndryindices
end

function getfacenodeindices{T}(cub::TriSymCub{T})
  # get the number of nodes on one edge
  numedge = getnumfacenodes(cub)
  bndryindices = zeros(Int, (numedge,3) )
  ptr = 0
  idxptr = 0
  # add vertices to indices
  if cub.vertices
    bndryindices[idxptr+1:idxptr+2,:] = [ptr+1 ptr+2 ptr+3;
                                         ptr+2 ptr+3 ptr+1] 
    ptr += 3
    idxptr += 2
  end
  # add midedge nodes to indices
  if cub.midedges
    bndryindices[idxptr+1,:] = [ptr+1 ptr+2 ptr+3]
    ptr += 3
    idxptr += 1
  end
  # account for S21 orbits
  ptr += 3*cub.numS21
  # add remaining edge nodes to indices
  for i = 1:cub.numedge
    bndryindices[idxptr+1:idxptr+2,:] = [ptr+1 ptr+3 ptr+5;
                                         ptr+2 ptr+4 ptr+6]
    ptr += 6
    idxptr += 2
  end
  return bndryindices
end

function getfacenodeindices{T}(cub::TetSymCub{T})
  # get the number of nodes on one face
  numface = getnumfacenodes(cub)
  bndryindices = zeros(Int, (numface,4) )
  ptr = 0
  idxptr = 0
  # add vertices to indices
  if cub.vertices
    bndryindices[idxptr+1:idxptr+3,:] = [ptr+1 ptr+1 ptr+2 ptr+1;
                                         ptr+2 ptr+4 ptr+4 ptr+3;
                                         ptr+3 ptr+2 ptr+3 ptr+4] 
    ptr += 4
    idxptr += 3
  end
  # add face centroids to indices
  if cub.facecentroid
    bndryindices[idxptr+1,:] = [ptr+1 ptr+2 ptr+3 ptr+4]
    ptr += 4
    idxptr += 1
  end
  # account for S31 orbits
  ptr += 4*cub.numS31
  # add mid-edge to indices
  if cub.midedges
    bndryindices[idxptr+1:idxptr+3,:] = [ptr+1 ptr+4 ptr+5 ptr+3;
                                         ptr+2 ptr+5 ptr+6 ptr+6;
                                         ptr+3 ptr+1 ptr+2 ptr+4]
    ptr += 6
    idxptr += 3
  end
  # account for S22 orbits
  ptr += 6*cub.numS22
  # add edge nodes to indices
  for i = 1:cub.numedge
    bndryindices[idxptr+1:idxptr+6,:] = [ptr+1 ptr+7  ptr+9  ptr+6;
                                         ptr+2 ptr+8  ptr+10 ptr+5;
                                         ptr+3 ptr+10 ptr+12 ptr+11;
                                         ptr+4 ptr+9  ptr+11 ptr+12;
                                         ptr+5 ptr+2  ptr+4  ptr+8;
                                         ptr+6 ptr+1  ptr+3  ptr+7]
    ptr += 12
    idxptr += 6
  end
  # add face S21 orbits to indices
  for i = 1:cub.numfaceS21
    bndryindices[idxptr+1:idxptr+3,:] = [ptr+1 ptr+4 ptr+7 ptr+10;
                                         ptr+2 ptr+5 ptr+8 ptr+11;
                                         ptr+3 ptr+6 ptr+9 ptr+12]
    ptr += 12
    idxptr += 3
  end
  # account for S211 oribts
  ptr += 12*cub.numS211
  # add face S111 orbits to indices
  for i = 1:cub.numfaceS111
    bndryindices[idxptr+1:idxptr+6,:] = [ptr+1 ptr+7  ptr+13 ptr+19;
                                         ptr+2 ptr+8  ptr+14 ptr+20;
                                         ptr+3 ptr+9  ptr+15 ptr+21;
                                         ptr+4 ptr+10 ptr+16 ptr+22;
                                         ptr+5 ptr+11 ptr+17 ptr+23;
                                         ptr+6 ptr+12 ptr+18 ptr+24]
    ptr += 24
    idxptr += 6
  end    
  return bndryindices
end

"""
### SymCubatures.findleftperm!

For a matrix `A`, we are given a right permutation of the columns, `A[:,permR]`.
This function attempts to find the left permultation of rows such that
                      `A[permL,:] = A[:,permR]`

**Inputs**

* `A`: a rectangular matrix for which the left permutation is sought
* `permR`: the given right permutation of the columns

**Outputs**

* `permL`: the left permutation of the rows, if it exists

**Returns**

* `true` if the permutation exists, `false` otherwise

"""
function findleftperm!{T}(A::AbstractArray{T,2}, permR::AbstractVector{Int},
                          permL::AbstractVector{Int})
  @assert( size(A,1) == length(permL) )
  @assert( size(A,2) == length(permR) )
  rows = [ view(A, i, 1:size(A,2)) for i=1:size(A,1) ]
  permA = sortperm(rows; order=Base.Lexicographic)
  AR = A[:,permR]
  rows = [ view(AR, i, 1:size(AR,2)) for i=1:size(AR,1) ]
  permAR = sortperm(rows, order=Base.Lexicographic)
  invpermAR = invperm(permAR)
  permL[:] = permA[invpermAR]
  if A[permL,:] == AR
    return true
  else
    return false
  end
end

"""
### SymCubatures.getpermutation

Returns a permutation of the cubature nodes based on a reordering of the
vertices from their canonical orientation.  That is, finds the node ordering
such that the new nodes have the same order as the old nodes, but relative to
`vtxperm`.  This is useful for face-based operations.

**Inputs**

* `cub`: a symmetric cubature rule for which the permutation is sought
* `vtxperm`: the permutation that is applied to the vertices

**Outputs**

* `perm`: permutation of the cubature nodes

"""
function getpermutation{T}(cub::PointSymCub{T}, vtxperm::Array{Int,1})
  @assert( length(vtxperm) == 1 )
  perm = zeros(Int, (cub.numnodes))
  perm[1] = 1
  return perm
end

function getpermutation{T}(cub::LineSymCub{T}, vtxperm::Array{Int,1})
  @assert( length(vtxperm) == 2 )
  perm = zeros(Int, (cub.numnodes))
  ptr = 0
  # set permutation for nodes with 2-symmetries
  # set vertices
  if cub.vertices
    perm[ptr+1:ptr+2] = invperm(vtxperm) + ptr
    ptr += 2
  end
  # set edge nodes
  A = T[1 -1; -1 1]
  permL = zeros(Int, 2)
  @assert( findleftperm!(A, vtxperm, permL) )
  for i = 1:cub.numedge
    perm[ptr+1:ptr+2] = permL + ptr
    ptr += 2
  end
  # set permutation for node with 1-symmetry
  if cub.centroid
    perm[ptr+1] = ptr+1
    ptr += 1
  end
  @assert( ptr == cub.numnodes )
  return perm  
end

function getpermutation{T}(cub::TriSymCub{T}, vtxperm::AbstractArray{Int,1})
  @assert( length(vtxperm) == 3 )
  perm = zeros(Int, (cub.numnodes))
  ptr = 0
  # set permutation for nodes with 3-symmetries
  # set vertices
  if cub.vertices
    perm[ptr+1:ptr+3] = invperm(vtxperm) + ptr
    ptr += 3
  end
  # mid-edge nodes
  A = T[0.5 0.5 0; 0 0.5 0.5; 0.5 0 0.5]
  permL = zeros(Int, 3)
  @assert( findleftperm!(A, vtxperm, permL) )
  if cub.midedges
    perm[ptr+1:ptr+3] = permL + ptr
    ptr += 3
  end
  # set S21 orbit nodes
  A = T[0.5 0.5 -1; -1 0.5 0.5; 0.5 -1 0.5]
  permL = zeros(Int, 3)
  @assert( findleftperm!(A, vtxperm, permL) )
  for i = 1:cub.numS21
    perm[ptr+1:ptr+3] = permL + ptr
    ptr += 3
  end
  # set permutation for nodes with 6-symmetries
  # set edge nodes
  A = T[1 -1 0; -1 1 0; 0 1 -1; 0 -1 1; -1 0 1; 1 0 -1]
  permL = zeros(Int, 6)
  @assert( findleftperm!(A, vtxperm, permL) )
  for i = 1:cub.numedge
    perm[ptr+1:ptr+6] = permL + ptr
    ptr += 6
  end
  # set S111 orbit nodes
  alpha = 0.1
  beta = 0.4
  A = T[alpha beta (1-alpha-beta);
        beta alpha (1-alpha-beta);
        (1-alpha-beta) alpha beta;
        (1-alpha-beta) beta alpha;
        beta (1-alpha-beta) alpha;
        alpha (1-alpha-beta) beta]
  permL = zeros(Int, 6)
  @assert( findleftperm!(A, vtxperm, permL) )
  for i = 1:cub.numS111
    perm[ptr+1:ptr+6] = permL + ptr
    ptr += 6
  end
  # set permutation for node with 1-symmetry
  if cub.centroid
    perm[ptr+1:ptr+1] = ptr+1
    ptr += 1
  end
  @assert( ptr == cub.numnodes )  
  return perm
end

function getpermutation{T}(cub::TetSymCub{T}, vtxperm::AbstractArray{Int,1})
  @assert( length(vtxperm) == 4 )
  perm = zeros(Int, (cub.numnodes))
  ptr = 0
  # set permutation for nodes with 4-symmetries
  # set vertices
  if cub.vertices
    perm[ptr+1:ptr+4] = invperm(vtxperm) + ptr
    ptr += 4
  end
  # set face centroid
  A = T[1 1 1 0; 1 1 0 1; 0 1 1 1; 1 0 1 1]
  permL = zeros(Int, 4)
  @assert( findleftperm!(A, vtxperm, permL) )
  if cub.facecentroid
    perm[ptr+1:ptr+4] = permL + ptr
    ptr += 4
  end
  # set S31 orbits
  A = T[1 1 1 -3; 1 1 -3 1; -3 1 1 1; 1 -3 1 1]
  permL = zeros(Int, 4)
  @assert( findleftperm!(A, vtxperm, permL) )
  for i = 1:cub.numS31
    perm[ptr+1:ptr+4] = permL + ptr
    ptr += 4
  end
  # set permutation for nodes with 6-symmetries
  # set mid-edge nodes
  A = T[0.5 0.5 0 0;
        0 0.5 0.5 0;
        0.5 0 0.5 0;
        0.5 0 0 0.5;
        0 0.5 0 0.5;
        0 0 0.5 0.5]
  permL = zeros(Int, 6)
  @assert( findleftperm!(A, vtxperm, permL) )
  if cub.midedges
    perm[ptr+1:ptr+6] = permL + ptr
    ptr += 6
  end
  # set S22 oribt nodes
  A = T[1 1 -1 -1; 1 -1 1 -1; 1 -1 -1 1; -1 1 1 -1; -1 1 -1 1; -1 -1 1 1]
  permL = zeros(Int, 6)
  findleftperm!(A, vtxperm, permL)
  for i = 1:cub.numS22
    perm[ptr+1:ptr+6] = permL + ptr
    ptr += 6
  end
  # set all nodes with 12-symmetries
  # set edge nodes
  A = T[1 -1 0 0; # edge 1
        -1 1 0 0; # edge 1
        0 1 -1 0; # edge 2
        0 -1 1 0; # edge 2
        -1 0 1 0; # edge 3
        1 0 -1 0; # edge 3
        1 0 0 -1; # edge 4
        -1 0 0 1; # edge 4
        0 1 0 -1; # edge 5
        0 -1 0 1; # edge 5
        0 0 1 -1; # edge 6
        0 0 -1 1] # edge 6
  permL = zeros(Int, 12)
  findleftperm!(A, vtxperm, permL)
  for i = 1:cub.numedge
    perm[ptr+1:ptr+12] = permL + ptr
    ptr += 12
  end
  # set face nodes corresponding to S21 orbit
  A = T[0.5 0.5 -1 0; # face 1
        -1 0.5 0.5 0;
        0.5 -1 0.5 0;
        0.5 -1 0 0.5; # face 2
        -1 0.5 0 0.5;
        0.5 0.5 0 -1;
        0 0.5 -1 0.5; # face 3
        0 -1 0.5 0.5;
        0 0.5 0.5 -1;
        0.5 0 0.5 -1; # face 4
        -1 0 0.5 0.5;
        0.5 0 -1 0.5]
  permL = zeros(Int, 12)
  findleftperm!(A, vtxperm, permL)
  for i = 1:cub.numfaceS21
    perm[ptr+1:ptr+12] = permL + ptr
    ptr += 12
  end
  # set S211 oribt nodes
  alpha = 0.1
  beta = 0.3
  Aface = [alpha alpha (1-2*alpha-beta) beta;
           (1-2*alpha-beta) alpha alpha beta;
           alpha (1-2*alpha-beta) alpha beta]
  facevtx = [1 1 2 1;
             2 4 4 3;
             3 2 3 4;
             4 3 1 2]
  A = zeros(12, 4)
  for face = 1:4
    A[3*(face-1)+1:3*face,:] = Aface[:,invperm(facevtx[:,face])]
  end
  permL = zeros(Int, 12)
  findleftperm!(A, vtxperm, permL)
  for i = 1:cub.numS211
    perm[ptr+1:ptr+12] = permL + ptr
    ptr += 12
  end
  # set all nodes with 24-symmetries
  # set face nodes corresponding to S111 orbit
  alpha = 0.1
  beta = 0.3
  gamma = 0.25 # these have gamma = 0, but for permL this is not important
  Aface = [alpha beta (1-alpha-beta-gamma) gamma;
           beta alpha (1-alpha-beta-gamma) gamma;
           (1-alpha-beta-gamma) alpha beta gamma;
           (1-alpha-beta-gamma) beta alpha gamma;
           beta (1-alpha-beta-gamma) alpha gamma;
           alpha (1-alpha-beta-gamma) beta gamma]  
  A = zeros(24, 4)
  for face = 1:4
    A[6*(face-1)+1:6*face,:] = Aface[:,invperm(facevtx[:,face])]
  end
  permL = zeros(Int, 24)
  findleftperm!(A, vtxperm, permL)
  for i = 1:cub.numfaceS111
    perm[ptr+1:ptr+24] = permL + ptr
    ptr += 24
  end
  # set S1111 orbit nodes
  # ...these use the same permL as the face S111 orbits above
  for i = 1:cub.numS1111
    perm[ptr+1:ptr+24] = permL + ptr
    ptr += 24
  end
  # set node with 1 symmetry (i.e. the centroid)
  if cub.centroid
    perm[ptr+1:ptr+1] = ptr+1
    ptr += 1
  end
  @assert( ptr == cub.numnodes )
  return perm
end

"""
### SymCubatures.getfacebasedpermutation

Returns a permutation of the volume nodes (or a subset of them) for each face,
such that the same face operator can be applied to all faces.  This is useful
for volume-to-face interpolation or differentiation.

**Inputs**

* `cub`: a symmetric cubature rule for which a face-based permutation is sought
* `faceonly`: if true, only face nodes are used in the permutation.

**Outputs**

* `perm`: permutation of the volume nodes for each face

"""
function getfacebasedpermutation{T}(cub::PointSymCub{T}; faceonly::Bool=false)
  perm = zeros(Int, (cub.numnodes, 1))
  perm[1,1] = 1
  return perm
end

function getfacebasedpermutation{T}(cub::LineSymCub{T}; faceonly::Bool=false)
  if faceonly
    @assert(cub.vertices) # vertices must be active
    perm = zeros(Int, (getnumfacenodes(cub), 2))
    perm = getfacenodeindices(cub)
  else
    perm = zeros(Int, (cub.numnodes, 2))
    perm[:,1] = [1:cub.numnodes;]
    perm[:,2] = getpermutation(cub, [2;1])
  end
  return perm
end

function getfacebasedpermutation{T}(cub::TriSymCub{T}; faceonly::Bool=false)
  if faceonly
    perm = zeros(Int, (getnumfacenodes(cub), 3))
    perm = getfacenodeindices(cub)
  else
    perm = zeros(Int, (cub.numnodes, 3))
    perm[:,1] = [1:cub.numnodes;] # no permutation on face 1
    perm[:,2] = getpermutation(cub, invperm([2;3;1]))
    perm[:,3] = getpermutation(cub, invperm([3;1;2]))
  end
  return perm
end

function getfacebasedpermutation{T}(cub::TetSymCub{T}; faceonly::Bool=false)
  if faceonly
    perm = zeros(Int, (getnumfacenodes(cub), 4))
    perm = getfacenodeindices(cub)
  else
    perm = zeros(Int, (cub.numnodes, 4))
    perm[:,1] = [1:cub.numnodes;] # no permutation on face 1
    perm[:,2] = getpermutation(cub, invperm([1;4;2;3]))
    perm[:,3] = getpermutation(cub, invperm([2;4;3;1]))
    perm[:,4] = getpermutation(cub, invperm([1;3;4;2]))
  end
  return perm
end

"""
### SymCubatures.getneighbourpermutation

At element interfaces, the cubature nodes of the common face will not match when
natural ordering is provided.  This routine produces the permutation that makes
the 'right' element's nodes match the 'left' element's nodes.  The permutation
depends on the face dimension:

* For line segment faces, i.e. points, a trival permutation is returned
* For triangle faces, i.e. line segments, there is only one possible orientation.
* For tetrahedral faces, i.e. triangles, there are three orientations:

1. The \"1\" vertex from each element's face is coincident;
2. The \"1\" vertex from face 1 coincides with \"2\" vertex from face 2;
3. The \"1\" vertex from face 1 coincides with \"3\" vertex from face 2.

**Inputs**

* `cub`: a symmetric cubature rule for which the permutation is sought

**Outputs**

* `perm`: permutation of the interface nodes for each possible orientation

"""
function getneighbourpermutation{T}(cub::PointSymCub{T})
  perm = zeros(Int, (1,1))
  perm[1,1] = 1
  return perm
end

function getneighbourpermutation{T}(cub::LineSymCub{T})
  perm = zeros(Int, (cub.numnodes, 1))
  perm[:,1] = getpermutation(cub, [2;1])
  return perm
end

function getneighbourpermutation{T}(cub::TriSymCub{T})
  perm = zeros(Int, (cub.numnodes, 3))
  perm[:,1] = getpermutation(cub, invperm([1;3;2]))
  perm[:,2] = getpermutation(cub, invperm([2;1;3]))
  perm[:,3] = getpermutation(cub, invperm([3;2;1]))
  return perm
end

"""
### SymCubatures.setparams!

Sets the nodal parameters for any parameterized symmetry orbits in the cubature.

**Inputs**

* `params`: parameter values

**In/Outs**

* `cub`: symmetric cubature rule whose nodal parameters are being updated

"""
function setparams!{T}(cub::SymCub{T}, params::Array{T})
  @assert( length(params) == cub.numparams )
  cub.params = vec(params)
end

"""
### SymCubatures.setweights!

Sets a cubature's (unique) weights.

**Inputs**

* `weights`: cubature weights grouped by orbit

**In/Outs**

* `cub`: symmetric cubature rule whose weights are being updated

"""
function setweights!{T}(cub::SymCub{T}, weights::Array{T})
  @assert( length(weights) == cub.numweights )
  cub.weights = vec(weights)
end

"""
### SymCubatures.calcnodes

Use the orbital parameter values to compute a cubature's nodal coordinates.  The
second dimension of the `vtx` array of vertices does not need to match the
dimension as the cubature; for example, a line quadrature can be over a line in
1D, 2D, 3D or ND, and a triangle cubature can be in 2D, 3D, or ND, etc.

**Inputs**

* `cub`: symmetric cubature rule
* `vtx`: vertices that define the domain

**Outputs**

* `x`: cubature's nodal coordinates (potentially in a subspace)

"""
function calcnodes{T}(cub::PointSymCub, vtx::Array{T,2})
  @assert(cub.numparams == 0)
  @assert(cub.numnodes == 1)
  @assert(size(vtx,1) == 1)
  x = zeros(T, (size(vtx,2),cub.numnodes))
  x[:,1] = vtx[:,:].'
  return x
end

function calcnodes{T}(cub::LineSymCub, vtx::Array{T,2})
  @assert(cub.numparams >= 0)
  @assert(cub.numnodes >= 1)
  @assert(size(vtx,1) == 2)
  x = zeros(T, (size(vtx,2),cub.numnodes))
  ptr = 0
  paramptr = 0
  # set all nodes with 2-symmetries
  # set vertices
  if cub.vertices
    x[:,1:2] = vtx[:,:].'
    ptr = 2
  end
  # set edge nodes
  for i = 1:cub.numedge
    alpha = cub.params[paramptr+1]
    A = T[alpha (1-alpha);
          (1-alpha) alpha]
    x[:,ptr+1:ptr+2] = (A*vtx[:,:]).'
    ptr += 2
    paramptr += 1
  end
  # set node with 1-symmetry (i.e. centroid)
  if cub.centroid
    A = T[1/2 1/2]
    x[:,ptr+1] = A*vtx[:,:]
    ptr += 1
  end
  return x
end

function calcnodes{T}(cub::TriSymCub, vtx::Array{T,2})
  @assert(cub.numparams >= 0)
  @assert(cub.numnodes >= 1)
  @assert(size(vtx,1) == 3 && size(vtx,2) >= 2)
  x = zeros(T, (size(vtx,2),cub.numnodes))
  ptr = 0
  paramptr = 0
  # set all nodes with 3-symmetries
  # set vertices
  if cub.vertices
    x[:,1:3] = vtx.'
    ptr = 3
  end
  # set mid-edge nodes
  if cub.midedges
    A = T[0.5 0.5 0;
          0 0.5 0.5;
          0.5 0 0.5]
    x[:,ptr+1:ptr+3] = (A*vtx).'
    ptr += 3
  end
  # set S21 orbit nodes
  for i = 1:cub.numS21
    alpha = 0.5*cub.params[paramptr+1]
    A = T[alpha alpha (1-2*alpha);
          (1-2*alpha) alpha alpha;
          alpha (1-2*alpha) alpha]
    x[:,ptr+1:ptr+3] = (A*vtx).'
    ptr += 3
    paramptr += 1
  end
  # set all nodes with 6-symmetries
  # set edge nodes
  for i = 1:cub.numedge
    alpha = cub.params[paramptr+1]
    A = T[alpha (1-alpha) 0;
          (1-alpha) alpha 0;
          0 alpha (1-alpha);
          0 (1-alpha) alpha;
          (1-alpha) 0 alpha;
          alpha 0 (1-alpha)]
    x[:,ptr+1:ptr+6] = (A*vtx).'
    ptr += 6
    paramptr += 1
  end
  # set S111 orbit nodes
  for i = 1:cub.numS111
    alpha = 0.5*cub.params[paramptr+1]
    beta = 0.5*cub.params[paramptr+2]
    A = T[alpha beta (1-alpha-beta);
          beta alpha (1-alpha-beta);
          (1-alpha-beta) alpha beta;
          (1-alpha-beta) beta alpha;
          beta (1-alpha-beta) alpha;
          alpha (1-alpha-beta) beta]
    x[:,ptr+1:ptr+6] = (A*vtx).'
    ptr += 6
    paramptr += 2
  end
  # set node with 1-symmetry (i.e. centroid)
  if cub.centroid
    A = T[1/3 1/3 1/3]
    x[:,ptr+1] = (A*vtx).'
    ptr += 1
  end
  return x
end

function calcnodes{T}(cub::TetSymCub, vtx::Array{T,2})
  @assert(cub.numparams >= 0)
  @assert(cub.numnodes >= 1)
  @assert(size(vtx,1) == 4 && size(vtx,2) >= 3)
  x = zeros(T, (size(vtx,2),cub.numnodes))
  ptr = 0
  paramptr = 0
  # set all nodes with 4-symmetries
  # set vertices
  if cub.vertices
    x[:,ptr+1:ptr+4] = vtx.'
    ptr = 4
  end
  # set face centroids
  if cub.facecentroid
    alpha = (T)(1/3)
    A = T[alpha alpha alpha 0;
          alpha alpha 0 alpha;
          0 alpha alpha alpha;
          alpha 0 alpha alpha]
    x[:,ptr+1:ptr+4] = (A*vtx).'
    ptr += 4
  end
  # set S31 orbit nodes
  for i = 1:cub.numS31
    alpha = cub.params[paramptr+1]/3
    A = T[alpha alpha alpha (1-3*alpha);
          alpha alpha (1-3*alpha) alpha;
          (1-3*alpha) alpha alpha alpha;
          alpha (1-3*alpha) alpha alpha]
    x[:,ptr+1:ptr+4] = (A*vtx).'
    ptr += 4
    paramptr += 1
  end
  # set all nodes with 6-symmetries
  # set mid-edge nodes
  if cub.midedges
    A = T[0.5 0.5 0 0;
          0 0.5 0.5 0;
          0.5 0 0.5 0;
          0.5 0 0 0.5;
          0 0.5 0 0.5;
          0 0 0.5 0.5]
    x[:,ptr+1:ptr+6] = (A*vtx).'
    ptr += 6
  end
  # set S22 oribt nodes
  for i = 1:cub.numS22
    alpha = 0.5*cub.params[paramptr+1]
    A = T[alpha alpha (0.5-alpha) (0.5-alpha);
          alpha (0.5-alpha) alpha (0.5-alpha);
          alpha (0.5-alpha) (0.5-alpha) alpha;
          (0.5-alpha) alpha alpha (0.5-alpha);
          (0.5-alpha) alpha (0.5-alpha) alpha;
          (0.5-alpha) (0.5-alpha) alpha alpha]
    x[:,ptr+1:ptr+6] = (A*vtx).'
    ptr += 6
    paramptr += 1
  end
  # set all nodes with 12-symmetries
  # set edge nodes
  for i = 1:cub.numedge
    alpha = cub.params[paramptr+1]
    A = T[alpha (1-alpha) 0 0; # edge 1
          (1-alpha) alpha 0 0; # edge 1
          0 alpha (1-alpha) 0; # edge 2
          0 (1-alpha) alpha 0; # edge 2
          (1-alpha) 0 alpha 0; # edge 3
          alpha 0 (1-alpha) 0; # edge 3
          alpha 0 0 (1-alpha); # edge 4
          (1-alpha) 0 0 alpha; # edge 4
          0 alpha 0 (1-alpha); # edge 5
          0 (1-alpha) 0 alpha; # edge 5
          0 0 alpha (1-alpha); # edge 6
          0 0 (1-alpha) alpha] # edge 6
    x[:,ptr+1:ptr+12] = (A*vtx).'
    ptr += 12
    paramptr += 1
  end
  # set face nodes corresponding to S21 orbit
  for i = 1:cub.numfaceS21
    alpha = 0.5*cub.params[paramptr+1]
    A = T[alpha alpha (1-2*alpha);
          (1-2*alpha) alpha alpha;
          alpha (1-2*alpha) alpha]
    facevtx = [1 1 2 1;
               2 4 4 3;
               3 2 3 4]
    for face = 1:4
      x[:,ptr+1:ptr+3] = (A*vtx[facevtx[:,face],:]).'
      ptr += 3
    end
    paramptr += 1
  end
  # set S211 orbit nodes
  for i = 1:cub.numS211
    alpha = 0.5*cub.params[paramptr+1]
    beta = 0.5*cub.params[paramptr+2]
    A = T[alpha alpha (1-2*alpha-beta) beta;
          (1-2*alpha-beta) alpha alpha beta;
          alpha (1-2*alpha-beta) alpha beta]
    facevtx = [1 1 2 1;
               2 4 4 3;
               3 2 3 4;
               4 3 1 2]
    for face = 1:4
      x[:,ptr+1:ptr+3] = (A*vtx[facevtx[:,face],:]).'
      ptr += 3
    end
    paramptr += 2
  end
  # set all nodes with 24-symmetries
  # set face nodes corresponding to S111 orbit
  for i = 1:cub.numfaceS111
    alpha = 0.5*cub.params[paramptr+1]
    beta = 0.5*cub.params[paramptr+2]
    A = T[alpha beta (1-alpha-beta);
          beta alpha (1-alpha-beta);
          (1-alpha-beta) alpha beta;
          (1-alpha-beta) beta alpha;
          beta (1-alpha-beta) alpha;
          alpha (1-alpha-beta) beta]
    facevtx = [1 1 2 1;
               2 4 4 3;
               3 2 3 4]
    for face = 1:4
      x[:,ptr+1:ptr+6] = (A*vtx[facevtx[:,face],:]).'
      ptr += 6
    end
    paramptr += 2
  end
  # set S1111 orbit nodes
  for i = 1:cub.numS1111
    alpha = 0.5*cub.params[paramptr+1]
    beta = 0.5*cub.params[paramptr+2]
    gamma = 0.5*cub.params[paramptr+3]
    A = T[alpha beta (1-alpha-beta-gamma) gamma;
          beta alpha (1-alpha-beta-gamma) gamma;
          (1-alpha-beta-gamma) alpha beta gamma;
          (1-alpha-beta-gamma) beta alpha gamma;
          beta (1-alpha-beta-gamma) alpha gamma;
          alpha (1-alpha-beta-gamma) beta gamma]
    facevtx = [1 1 2 1;
               2 4 4 3;
               3 2 3 4;
               4 3 1 2]
    for face = 1:4
      x[:,ptr+1:ptr+6] = (A*vtx[facevtx[:,face],:]).'
      ptr += 6
    end
    paramptr += 3
  end
  # set node with 1 symmetry (i.e. the centroid)
  if cub.centroid
    A = T[0.25 0.25 0.25 0.25]
    x[:,ptr+1] = (A*vtx).'
    ptr += 1
  end
  return x
end

"""
### SymCubatures.calcjacobianofnodes

Returns the Jacobian of the nodes with respect to the orbit parameters.

*Notes*: Jac stores all the x-coordinate Jacobians first, then y (then z)

**Inputs**

* `cub`: symmetric cubature rule
* `vtx`: vertices of the cubature domain

**Outputs**

* `Jac`: Jacobian of the mapping from node parameters to nodes

"""
function calcjacobianofnodes{T}(cub::PointSymCub{T}, vtx::Array{T,2})
  error("SymCubatures.calcjacobianofnodes called with PointSymCub")
end

function calcjacobianofnodes{T}(cub::TriSymCub{T}, vtx::Array{T,2})
  @assert(cub.numparams >= 0)
  @assert(cub.numnodes >= 1)
  @assert( size(vtx,1) == 3 && size(vtx,2) == 2)

  Jac = zeros(T, (2*cub.numnodes, cub.numparams) )
  ptr = 0
  paramptr = 0
  # set Jacobian for all nodes with 3-symmetries
  if cub.vertices
    ptr += 3 # block of zeros, because the vertices are not parameterized
  end
  if cub.midedges
    ptr += 3 # block of zeros, because the midedges are not parameterized
  end
  # set Jacobian for S21 nodes
  A = T[0.5 0.5 -1;
        -1 0.5 0.5;
        0.5 -1 0.5]
  for i = 1:cub.numS21
    for j = 1:2
      Jac[(j-1)*cub.numnodes+ptr+1:(j-1)*cub.numnodes+ptr+3,
          paramptr+1] = A*vtx[:,j]
    end
    ptr += 3
    paramptr += 1
  end  
  # set Jacobian for all nodes with 6-symmetries
  # set Jacobian for edge nodes
  A = T[1 -1 0;
        -1 1 0;
        0 1 -1;
        0 -1 1;
        -1 0 1;
        1 0 -1]
  for i = 1:cub.numedge
    for j = 1:2
      Jac[(j-1)*cub.numnodes+ptr+1:(j-1)*cub.numnodes+ptr+6,
          paramptr+1] = A*vtx[:,j]
    end
    ptr += 6
    paramptr += 1
  end
  # set S111 orbit nodes
  Aalpha = T[0.5 0 -0.5; 0 0.5 -0.5; -0.5 0.5 0;
             -0.5 0 0.5; 0 -0.5 0.5; 0.5 -0.5 0]
  Abeta =  T[0 0.5 -0.5; 0.5 0 -0.5; -0.5 0 0.5;
             -0.5 0.5 0; 0.5 -0.5 0; 0 -0.5 0.5]
  for i = 1:cub.numS111
    for j = 1:2
      Jac[(j-1)*cub.numnodes+ptr+1:(j-1)*cub.numnodes+ptr+6,
          paramptr+1] = Aalpha*vtx[:,j]
      Jac[(j-1)*cub.numnodes+ptr+1:(j-1)*cub.numnodes+ptr+6,
          paramptr+2] = Abeta*vtx[:,j]
    end
    ptr += 6
    paramptr += 2
  end
  # set Jacobian for node with 1-symmetry
  if cub.centroid
    ptr += 1 # block of zeros, because the centroid is not parameterized
  end
  return Jac
end

function calcjacobianofnodes{T}(cub::TetSymCub{T}, vtx::Array{T,2})
  @assert(cub.numparams >= 0)
  @assert(cub.numnodes >= 1)
  @assert( size(vtx,1) == 4 && size(vtx,2) == 3)

  Jac = zeros(T, (3*cub.numnodes, cub.numparams) )
  ptr = 0
  paramptr = 0
  # set Jacobian for all nodes with 4-symmetries
  if cub.vertices
    ptr += 4 # block of zeros, because the vertices are not parameterized
  end
  if cub.facecentroid
    ptr += 4 # block of zeros, because the face centroids are not parameterized
  end
  # set Jacobian for S31 nodes
  A = T[1 1 1 -3;
        1 1 -3 1;
        -3 1 1 1;
        1 -3 1 1]./3
  for i = 1:cub.numS31
    for j = 1:3
      Jac[(j-1)*cub.numnodes+ptr+1:(j-1)*cub.numnodes+ptr+4,
          paramptr+1] = A*vtx[:,j]
    end
    ptr += 4
    paramptr += 1
  end
  # set Jacobian for all nodes with 6-symmetries  
  if cub.midedges
    ptr += 6 # block of zeros, because the midedges are not parameterized
  end
  # set Jacobian for S22 oribt nodes
  A = T[1 1 -1 -1; 1 -1 1 -1; 1 -1 -1 1; -1 1 1 -1; -1 1 -1 1; -1 -1 1 1]./2
  for i = 1:cub.numS22
    for j = 1:3
      Jac[(j-1)*cub.numnodes+ptr+1:(j-1)*cub.numnodes+ptr+6,
          paramptr+1] = A*vtx[:,j]
    end
    ptr += 6
    paramptr += 1
  end
  # set Jacobian for all nodes with 12-symmetries  
  # set Jacobian for edge nodes
  A = T[1 -1 0 0; # edge 1
        -1 1 0 0; # edge 1
        0 1 -1 0; # edge 2
        0 -1 1 0; # edge 2
        -1 0 1 0; # edge 3
        1 0 -1 0; # edge 3
        1 0 0 -1; # edge 4
        -1 0 0 1; # edge 4
        0 1 0 -1; # edge 5
        0 -1 0 1; # edge 5
        0 0 1 -1; # edge 6
        0 0 -1 1] # edge 6
  for i = 1:cub.numedge
    for j = 1:3
      Jac[(j-1)*cub.numnodes+ptr+1:(j-1)*cub.numnodes+ptr+12,
          paramptr+1] = A*vtx[:,j]
    end
    ptr += 12
    paramptr += 1
  end
  # set Jacobian for face nodes corresponding to S21 orbit
  A = T[0.5 0.5 -1;
        -1 0.5 0.5;
        0.5 -1 0.5]
  facevtx = [1 1 2 1;
             2 4 4 3;
             3 2 3 4]
  for i = 1:cub.numfaceS21
    for face = 1:4
      for j = 1:3
        Jac[(j-1)*cub.numnodes+ptr+1:(j-1)*cub.numnodes+ptr+3,
            paramptr+1] = A*vtx[facevtx[:,face],j]
      end
      ptr += 3
    end
    paramptr += 1
  end
  # set Jacobian for S211 oribt nodes
  Aalpha = T[ 0.5  0.5 -1.0 0.0;
             -1.0  0.5  0.5 0.0;
              0.5 -1.0  0.5 0.0]
  Abeta = T[ 0.0  0.0 -0.5 0.5;
            -0.5  0.0  0.0 0.5;
             0.0 -0.5  0.0 0.5]
  facevtx = [1 1 2 1;
             2 4 4 3;
             3 2 3 4;
             4 3 1 2]
  for i = 1:cub.numS211
    for face = 1:4
      for j = 1:3
        Jac[(j-1)*cub.numnodes+ptr+1:(j-1)*cub.numnodes+ptr+3,
            paramptr+1] = Aalpha*vtx[facevtx[:,face],j]
        Jac[(j-1)*cub.numnodes+ptr+1:(j-1)*cub.numnodes+ptr+3,
            paramptr+2] = Abeta*vtx[facevtx[:,face],j]
      end
      ptr += 3
    end
    paramptr += 2
  end
  # set Jacobian for all nodes with 24-symmetries
  # set Jacobian for face nodes corresponding to S111 orbit
  Aalpha = T[0.5 0 -0.5; 0 0.5 -0.5; -0.5 0.5 0;
             -0.5 0 0.5; 0 -0.5 0.5; 0.5 -0.5 0]
  Abeta =  T[0 0.5 -0.5; 0.5 0 -0.5; -0.5 0 0.5;
             -0.5 0.5 0; 0.5 -0.5 0; 0 -0.5 0.5]
  facevtx = [1 1 2 1;
             2 4 4 3;
             3 2 3 4]   
  for i = 1:cub.numfaceS111
    for face = 1:4
      for j = 1:3
        Jac[(j-1)*cub.numnodes+ptr+1:(j-1)*cub.numnodes+ptr+6,
            paramptr+1] = Aalpha*vtx[facevtx[:,face],j]
        Jac[(j-1)*cub.numnodes+ptr+1:(j-1)*cub.numnodes+ptr+6,
            paramptr+2] = Abeta*vtx[facevtx[:,face],j]
      end
      ptr += 6
    end
    paramptr += 2
  end
  # set Jacobian for S1111 node orbits 
  Aalpha = T[0.5 0 -0.5 0; 0 0.5 -0.5 0; -0.5 0.5 0 0;
             -0.5 0 0.5 0; 0 -0.5 0.5 0; 0.5 -0.5 0 0]
  Abeta = T[0 0.5 -0.5 0; 0.5 0 -0.5 0; -0.5 0 0.5 0;
            -0.5 0.5 0 0; 0.5 -0.5 0 0; 0 -0.5 0.5 0]
  Agamma = T[0 0 -0.5 0.5; 0 0 -0.5 0.5; -0.5 0 0 0.5;
             -0.5 0 0 0.5; 0 -0.5 0 0.5; 0 -0.5 0 0.5]
  facevtx = [1 1 2 1;
             2 4 4 3;
             3 2 3 4;
             4 3 1 2]
  for i = 1:cub.numS1111
    for face = 1:4
      for j = 1:3
        Jac[(j-1)*cub.numnodes+ptr+1:(j-1)*cub.numnodes+ptr+6,
            paramptr+1] = Aalpha*vtx[facevtx[:,face],j]
        Jac[(j-1)*cub.numnodes+ptr+1:(j-1)*cub.numnodes+ptr+6,
            paramptr+2] = Abeta*vtx[facevtx[:,face],j]
        Jac[(j-1)*cub.numnodes+ptr+1:(j-1)*cub.numnodes+ptr+6,
            paramptr+3] = Agamma*vtx[facevtx[:,face],j]
      end
      ptr += 6
    end
    paramptr += 3
  end
  # set Jacobian for node with 1-symmetry
  if cub.centroid
    ptr += 1 # block of zeros, because the centroid is not parameterized
  end
  return Jac
end

"""
### SymCubatures.calcweights

Map the unique cubature weights to the weights of all nodes.

**Inputs**

* `cub`: symmetric cubature rule

**Outputs**

* `w`: cubature's weights at all nodes

"""
function calcweights{T}(cub::PointSymCub{T})
  @assert(cub.numweights == 1)
  @assert(cub.numnodes == 1)
  w = zeros(T, (cub.numnodes))
  w[1] = cub.weights[1]
  return w
end

function calcweights{T}(cub::LineSymCub{T})
  @assert(cub.numweights >= 0)
  @assert(cub.numnodes >= 1)
  w = zeros(T, (cub.numnodes))
  ptr = 0
  wptr = 0
  # set weights for all nodes with 2-symmetries
  # set vertices weights
  if cub.vertices
    w[1:2] = cub.weights[wptr+1]
    ptr += 2
    wptr += 1
  end
  # set edge weights
  for i = 1:cub.numedge
    w[ptr+1:ptr+2] = cub.weights[wptr+1]
    ptr += 2
    wptr += 1
  end
  # set weight for node with 1-symmetry (i.e. centroid)
  if cub.centroid
    w[ptr+1:ptr+1] = cub.weights[wptr+1]
    ptr += 1
    wptr += 1
  end
  return w
end

function calcweights{T}(cub::TriSymCub{T})
  @assert(cub.numweights >= 0)
  @assert(cub.numnodes >= 1)

  w = zeros(T, (cub.numnodes))
  ptr = 0
  wptr = 0
  # set weights for all nodes with 3-symmetries
  # set vertices weights
  if cub.vertices
    w[1:3] = cub.weights[wptr+1]
    ptr = 3
    wptr += 1
  end
  # set mid-edge weights
  if cub.midedges
    w[ptr+1:ptr+3] = cub.weights[wptr+1]
    ptr += 3
    wptr += 1
  end
  # set S21 orbit weights
  for i = 1:cub.numS21
    w[ptr+1:ptr+3] = cub.weights[wptr+1]
    ptr += 3
    wptr += 1
  end
  # set weights for all nodes with 6-symmetries
  # set edge weights
  for i = 1:cub.numedge
    w[ptr+1:ptr+6] = cub.weights[wptr+1]
    ptr += 6
    wptr += 1
  end
  # set S111 orbit weights
  for i = 1:cub.numS111
    w[ptr+1:ptr+6] = cub.weights[wptr+1]
    ptr += 6
    wptr += 1
  end
  # set weight for node with 1-symmetry (i.e. centroid)
  if cub.centroid
    w[ptr+1:ptr+1] = cub.weights[wptr+1]
    ptr += 1
    wptr += 1
  end
  return w
end

function calcweights{T}(cub::TetSymCub{T})
  @assert(cub.numweights >= 0)
  @assert(cub.numnodes >= 1)

  w = zeros(T, (cub.numnodes))
  ptr = 0
  wptr = 0
  # set weights for all nodes with 4-symmetries
  # set vertices weights
  if cub.vertices
    w[1:4] = cub.weights[wptr+1]
    ptr = 4
    wptr += 1
  end
  # set face centroid weights
  if cub.facecentroid
    w[ptr+1:ptr+4] = cub.weights[wptr+1]
    ptr += 4
    wptr += 1
  end
  # set S31 orbit weights
  for i = 1:cub.numS31
    w[ptr+1:ptr+4] = cub.weights[wptr+1]
    ptr += 4
    wptr += 1
  end
  # set weights for all nodes with 6-symmetries
  # set mid-edge weights
  if cub.midedges
    w[ptr+1:ptr+6] = cub.weights[wptr+1]
    ptr += 6
    wptr += 1
  end
  # set S22 orbit weights
  for i = 1:cub.numS22
    w[ptr+1:ptr+6] = cub.weights[wptr+1]
    ptr += 6
    wptr += 1
  end
  # set weights for all nodes with 12-symmetries
  # set edge weights
  for i = 1:cub.numedge
    w[ptr+1:ptr+12] = cub.weights[wptr+1]
    ptr += 12
    wptr += 1
  end
  # set face S21 weights
  for i = 1:cub.numfaceS21
    w[ptr+1:ptr+12] = cub.weights[wptr+1]
    ptr += 12
    wptr += 1
  end
  # set S211 orbit weights
  for i = 1:cub.numS211
    w[ptr+1:ptr+12] = cub.weights[wptr+1]
    ptr += 12
    wptr += 1
  end
  # set weights for all nodes with 24-symmetries
  # set face S111 weights
  for i = 1:cub.numfaceS111
    w[ptr+1:ptr+24] = cub.weights[wptr+1]
    ptr += 24
    wptr += 1
  end
  # set S1111 orbit weights
  for i = 1:cub.numS1111
    w[ptr+1:ptr+24] = cub.weights[wptr+1]
    ptr += 24
    wptr += 1
  end
  # set weight for node with 1-symmetry
  # set centroid weight
  if cub.centroid
    w[ptr+1:ptr+1] = cub.weights[wptr+1]
    ptr += 1
    wptr += 1
  end
  return w
end

"""
### SymCubatures.calcjacobianofweights

Returns the Jacobian of the nodal weights with respect to the unique weights.
The resulting Jacobian is a rectangular matrix of ones and zeros that indicates
the mapping from the unique weights to the nodal weights.

**Inputs**

* `cub`: symmetric cubature rule

**Outputs**

* `Jac`: Jacobian of the mapping from (unique) weights to nodal weights

"""
function calcjacobianofweights{T}(cub::PointSymCub{T})
  error("SymCubatures.calcjacobianofweights called for PointSymCub")
end

function calcjacobianofweights{T}(quad::LineSymCub{T})
  @assert(quad.numweights >= 0)
  @assert(quad.numnodes >= 1)

  Jac = zeros(T, (quad.numnodes, quad.numweights) )
  ptr = 0
  wptr = 0
  # set Jacobian for all nodes with 2-symmetries
  # set Jacobian of vertex weights
  if quad.vertices
    Jac[1:2,wptr+1] = ones(T, (2,1))
    ptr = 2
    wptr += 1
  end
  # set Jacobian of edge weights
  for i = 1:quad.numedge
    Jac[ptr+1:ptr+2,wptr+1] = ones(T, (2,1))
    ptr += 2
    wptr += 1
  end
  # set Jacobian for all nodes with 1-symmetries
  if quad.centroid
    Jac[ptr+1,wptr+1] = one(T)
    ptr += 1
    wptr += 1
  end
  return Jac
end

function calcjacobianofweights{T}(cub::TriSymCub{T})
  @assert(cub.numweights >= 0)
  @assert(cub.numnodes >= 1)

  Jac = zeros(T, (cub.numnodes, cub.numweights) )
  ptr = 0
  wptr = 0
  # set Jacobian for all nodes with 3-symmetries
  # set Jacobian of vertex weights
  if cub.vertices
    Jac[1:3,wptr+1] = ones(T, (3,1))
    ptr = 3
    wptr += 1
  end
  # set Jacobian of mid-edge weights
  if cub.midedges
    Jac[ptr+1:ptr+3,wptr+1] = ones(T, (3,1))
    ptr += 3
    wptr += 1
  end
  # set S21 orbit Jacobian weights
  for i = 1:cub.numS21
    Jac[ptr+1:ptr+3,wptr+1] = ones(T, (3,1))
    ptr += 3
    wptr += 1
  end
  # set Jacobian of all nodes with 6-symmetries
  # set Jacobian of edge nodes
  for i = 1:cub.numedge
    Jac[ptr+1:ptr+6,wptr+1] = ones(T, (6,1))
    ptr += 6
    wptr += 1
  end
  # set S111 orbit weights
  for i = 1:cub.numS111
    Jac[ptr+1:ptr+6,wptr+1] = ones(T, (6,1))
    ptr += 6
    wptr += 1
  end
  # set Jacobian of node with 1-symmetry (i.e. centroid)
  if cub.centroid
    Jac[ptr+1:ptr+1,wptr+1] = ones(T, (1,1))
    ptr += 1
    wptr += 1
  end
  return Jac
end

function calcjacobianofweights{T}(cub::TetSymCub{T})
  @assert(cub.numweights >= 0)
  @assert(cub.numnodes >= 1)

  Jac = zeros(T, (cub.numnodes, cub.numweights) )
  ptr = 0
  wptr = 0
  # set Jacobian for all nodes with 4-symmetries
  # set Jacobian of vertex weights
  if cub.vertices
    Jac[1:4,wptr+1] = ones(T, (4,1))
    ptr = 4
    wptr += 1
  end
  # set Jacobian of face centroid weights
  if cub.facecentroid
    Jac[ptr+1:ptr+4,wptr+1] = ones(T, (4,1))
    ptr += 4
    wptr += 1
  end
  # set Jacobian of S31 orbit weights
  for i = 1:cub.numS31
    Jac[ptr+1:ptr+4,wptr+1] = ones(T, (4,1))
    ptr += 4
    wptr += 1
  end
  # set Jacobian for all nodes with 6-symmetries
  # set Jacobian of mid-edge weights
  if cub.midedges
    Jac[ptr+1:ptr+6,wptr+1] = ones(T, (6,1))
    ptr += 6
    wptr += 1
  end
  # set Jacobian of S22 orbit weights
  for i = 1:cub.numS22
    Jac[ptr+1:ptr+6,wptr+1] = ones(T, (6,1))
    ptr += 6
    wptr += 1
  end
  # set Jacobian for all nodes with 12-symmetries
  # set Jacobian of edge nodes
  for i = 1:cub.numedge
    Jac[ptr+1:ptr+12,wptr+1] = ones(T, (12,1))
    ptr += 12
    wptr += 1
  end
  # set Jacobian of face S21 nodes
  for i = 1:cub.numfaceS21
    Jac[ptr+1:ptr+12,wptr+1] = ones(T, (12,1))
    ptr += 12
    wptr += 1
  end
  # set Jacobian of S211 orbit weights
  for i = 1:cub.numS211
    Jac[ptr+1:ptr+12,wptr+1] = ones(T, (12,1))
    ptr += 12
    wptr += 1
  end
  # set Jacobian for all nodes with 24-symmetries
  # set Jacobian of face S111 nodes
  for i = 1:cub.numfaceS111
    Jac[ptr+1:ptr+24,wptr+1] = ones(T, (24,1))
    ptr += 24
    wptr += 1
  end
  # set Jacobian of S1111 nodes
  for i = 1:cub.numS1111
    Jac[ptr+1:ptr+24,wptr+1] = ones(T, (24,1))
    ptr += 24
    wptr += 1
  end
  # set Jacobian for node with 1-symmetry
  # set Jacobian of centroid weight
  if cub.centroid
    Jac[ptr+1:ptr+1,wptr+1] = ones(T, (1,1))
    ptr += 1
    wptr += 1
  end
  return Jac
end

"""
### SymCubatures.calcjacobian

Returns the Jacobian of the nodal coordinates and weights with respect to their
parameters.  In other words, returns the block-rectangular matrix [Jcoords, 0;
0, Jweights], where Jcoords is the Jacobian of the coordinates, Jweights is the
Jacobian of the weights, and the 0s indicate zero blocks of the appropriate
size.

**Inputs**

* `cub`: symmetric cubature rule
* `vtx`: vertices of the cubature domain

**Outputs**

* `Jac`: Jacobian of the nodal coordinates and weights

"""
function calcjacobian{T}(cub::TriSymCub{T},
                         vtx::Array{T,2}=T[-1 -1; 1 -1; -1 1])
  Jac = zeros(T, (3*cub.numnodes, cub.numparams + cub.numweights) )
  Jac[1:2*cub.numnodes, 1:cub.numparams] =
  SymCubatures.calcjacobianofnodes(cub, vtx)
  Jac[2*cub.numnodes+1:end, cub.numparams+1:end] =
  SymCubatures.calcjacobianofweights(cub)
  return Jac
end

function calcjacobian{T}(cub::TetSymCub{T},
                         vtx::Array{T,2}=T[-1 -1 -1; 1 -1 -1; -1 1 -1; -1 -1 1])
  Jac = zeros(T, (4*cub.numnodes, cub.numparams + cub.numweights) )
  Jac[1:3*cub.numnodes, 1:cub.numparams] =
  SymCubatures.calcjacobianofnodes(cub, vtx)
  Jac[3*cub.numnodes+1:end, cub.numparams+1:end] =
  SymCubatures.calcjacobianofweights(cub)
  return Jac
end

"""
### SymCubatures.getInternalParamMask

Returns the set of parameter indices corresponding to internal nodes; this is
useful when finding cubature rules for which we wish to fix the boundary nodes
and only allow the internal nodes to move.

**Inputs**

* `cub`: symmetric cubature rule

**Returns**

* `mask`: integer array of parameter indices associated with internal nodes

"""
function getInternalParamMask{T}(cub::TriSymCub{T})
  mask = Array{Int64}(0)
  paramptr = 1
  # include S21 orbit parameters
  for i = 1:cub.numS21
    push!(mask, paramptr)
    paramptr += 1
  end
  # account for edge node parameters (not included in mask)
  paramptr += cub.numedge
  # include S111 orbit nodes
  for i = 1:cub.numS111
    push!(mask, paramptr)
    paramptr += 1
    push!(mask, paramptr)
    paramptr += 1
  end
  return mask
end

function getInternalParamMask{T}(cub::TetSymCub{T})
  mask = Array{Int64}(0)
  paramptr = 1
  # include S31 orbit parameters
  for i = 1:cub.numS31
    push!(mask, paramptr)
    paramptr += 1
  end
  # include S22 orbit parameters
  for i = 1:cub.numS22
    push!(mask, paramptr)
    paramptr += 1
  end
  # account for edge node parameters (not included in mask)
  paramptr += cub.numedge
  # account for face S21 orbits (not included in mask)
  paramptr += cub.numfaceS21
  # include S211 orbit parameters
  for i = 1:cub.numS211
    push!(mask, paramptr)
    paramptr += 1
    push!(mask, paramptr)
    paramptr += 1
  end
  # account for face S111 orbits (not included in mask)
  paramptr += 2*cub.numfaceS111
  # include S1111 orbit parameters
  for i = 1:cub.numS1111
    push!(mask, paramptr)
    paramptr += 1
    push!(mask, paramptr)
    paramptr += 1
    push!(mask, paramptr)
    paramptr += 1
  end
  return mask
end
                                 
end<|MERGE_RESOLUTION|>--- conflicted
+++ resolved
@@ -12,11 +12,8 @@
 implementations of arbitrary precision types.  The parameterization also permits
 the use of the complex-step method for verification.
 
-<<<<<<< HEAD
-""" abstract SymCub{T<:Number}
-=======
-""" abstract type SymCub{T<:Number} end
->>>>>>> da022833
+"""
+abstract type SymCub{T<:Number} end
 
 """
 ### SymCubatures.PointSymCub
