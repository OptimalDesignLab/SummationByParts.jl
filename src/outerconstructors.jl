--- conflicted
+++ resolved
@@ -67,7 +67,6 @@
   return TriSBP{Tsbp}(degree, cub, vtx, w, Q)
 end
 
-<<<<<<< HEAD
 function getTriSBPOmega0(;degree::Int=1, Tsbp::Type=Float64)
 
   if degree <= 2
@@ -82,9 +81,6 @@
 end
 
 
-
-=======
->>>>>>> da022833
 """
 ### SBP.getTriSBPOmega
 
@@ -107,7 +103,6 @@
 end
 
 """
-<<<<<<< HEAD
 ### SBP.getTriSBPOmega2
 
 Like getTRISBPomega, but ensures the operator has a degree 2p cubature
@@ -135,8 +130,6 @@
 
 
 """
-=======
->>>>>>> da022833
 ### SBP.getTriSBPDiagE
 
 Returns SBP-DiagE type elements, whose boundary nodes are positioned at cubature
