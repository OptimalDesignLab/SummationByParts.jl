--- conflicted
+++ resolved
@@ -25,6 +25,21 @@
   return TriSBP{Tsbp}(degree, cub, vtx, w, Q)
 end
 
+function getTriSBPOmega0(;degree::Int=1, Tsbp::Type=Float64)
+
+  if degree <= 2
+    cubdegree = 2*degree
+  else
+    cubdegree = 2*degree - 1
+  end
+
+  cub, vtx = getTriCubatureOmega(cubdegree, Tsbp)
+  w, Q = SummationByParts.buildoperators(cub, vtx, degree)
+  return TriSBP{Tsbp}(degree, cub, vtx, w, Q)
+end
+
+
+
 @doc """
 ### SBP.getTriSBPOmega
 
@@ -41,8 +56,9 @@
 
 """->
 function getTriSBPOmega(;degree::Int=1, Tsbp::Type=Float64)
-<<<<<<< HEAD
-  return TriSBP{Tsbp}(degree=degree, internal=true, vertices=false)
+  cub, vtx = getTriCubatureOmega(2*degree, Tsbp)
+  w, Q = SummationByParts.buildoperators(cub, vtx, degree)
+  return TriSBP{Tsbp}(degree, cub, vtx, w, Q)
 end
 
 """
@@ -63,30 +79,14 @@
 """
 function getTriSBPOmega2(;degree::Int=1, Tsbp::Type=Float64)
 
-  cub, vtx = tricubature(2*degree, Tsbp, internal=true,
-                         vertices=false)
-  Q = zeros(Tsbp, (cub.numnodes, cub.numnodes, 2))
-  w, Q = buildMinConditionOperators(cub, vtx, degree, vertices=false)
-#  w, Q = SummationByParts.buildoperators(cub, vtx, degree)
-
-  return TriSBP{Tsbp}(degree, cub, vtx, w, Q)
-end
-
-
-function getTriSBPWithDiagE(;degree::Int=1, Tsbp::Type=Float64,
-                            vertices::Bool=true)
-  @assert( degree >= 1 && degree <= 4 )
-  cub, vtx = tricubature(2*degree, Tsbp, facequad=true, vertices=vertices)
-  Q = zeros(Tsbp, (cub.numnodes, cub.numnodes, 2))
-  w, Q = SummationByParts.buildMinConditionOperators(cub, vtx, degree,
-                                                     vertices=vertices)
-=======
   cub, vtx = getTriCubatureOmega(2*degree, Tsbp)
   Q = zeros(Tsbp, (cub.numnodes, cub.numnodes, 2))
-  w, Q = SummationByParts.buildoperators(cub, vtx, degree)
->>>>>>> dc6499f0
-  return TriSBP{Tsbp}(degree, cub, vtx, w, Q)
-end
+#  w, Q = SummationByParts.buildoperators(cub, vtx, degree)
+  w, Q = buildMinConditionOperators(cub, vtx, degree, vertices=false)
+
+  return TriSBP{Tsbp}(degree, cub, vtx, w, Q)
+end
+
 
 @doc """
 ### SBP.getTriSBPDiagE
