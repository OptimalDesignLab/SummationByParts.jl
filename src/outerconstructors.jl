# This file gathers together outer constructors for the SBP operators

<<<<<<< HEAD
#include("tet_diage_p1.jl") #<-- file containing function that defines DiagE tet
#include("tet_diage_p2.jl")
#include("tet_diage_p3.jl")
#include("tet_diage_p4.jl")

=======
>>>>>>> c6ef1a9e
@doc """
### SBP.getTriSBPGamma

Returns SBP-Gamma type elements, that have nodes on the element boundary

**Inputs**

* `degree`: maximum polynomial degree for which the derivatives are exact
* `Tsbp`: floating point type used for the operators

**Returns**

* `sbp`: an SBP-Gamma operator of the appropriate degree

"""->
function getTriSBPGamma(;degree::Int=1, Tsbp::Type=Float64)
  cub, vtx = getTriCubatureGamma(2*degree-1, Tsbp)
  Q = zeros(Tsbp, (cub.numnodes, cub.numnodes, 2))
  w, Q = SummationByParts.buildoperators(cub, vtx, degree)
  return TriSBP{Tsbp}(degree, cub, vtx, w, Q)
end

function getTriSBPOmega0(;degree::Int=1, Tsbp::Type=Float64)

  if degree <= 2
    cubdegree = 2*degree
  else
    cubdegree = 2*degree - 1
  end

  cub, vtx = getTriCubatureOmega(cubdegree, Tsbp)
  w, Q = SummationByParts.buildoperators(cub, vtx, degree)
  return TriSBP{Tsbp}(degree, cub, vtx, w, Q)
end



@doc """
### SBP.getTriSBPOmega

Returns SBP-Omega type elements, that have no nodes on the element boundary

**Inputs**

* `degree`: maximum polynomial degree for which the derivatives are exact
* `Tsbp`: floating point type used for the operators

**Returns**

* `sbp`: an SBP-Omega operator of the appropriate degree

"""->
function getTriSBPOmega(;degree::Int=1, Tsbp::Type=Float64)
  cub, vtx = getTriCubatureOmega(2*degree, Tsbp)
  w, Q = SummationByParts.buildoperators(cub, vtx, degree)
  return TriSBP{Tsbp}(degree, cub, vtx, w, Q)
end

"""
### SBP.getTriSBPOmega2

Like getTRISBPomega, but ensures the operator has a degree 2p cubature
rule

**Inputs**

* `degree`: maximum polynomial degree for which the derivatives are exact
* `Tsbp`: floating point type used for the operators

**Returns**

* `sbp`: an SBP-Omega type operator of the appropriate degree

"""
function getTriSBPOmega2(;degree::Int=1, Tsbp::Type=Float64)

  cub, vtx = getTriCubatureOmega(2*degree, Tsbp)
  Q = zeros(Tsbp, (cub.numnodes, cub.numnodes, 2))
#  w, Q = SummationByParts.buildoperators(cub, vtx, degree)
  w, Q = buildMinConditionOperators(cub, vtx, degree, vertices=false)

  return TriSBP{Tsbp}(degree, cub, vtx, w, Q)
end


@doc """
### SBP.getTriSBPDiagE

Returns SBP-DiagE type elements, whose boundary nodes are positioned at cubature
points

**Inputs**

* `degree`: maximum polynomial degree for which the derivatives are exact
* `Tsbp`: floating point type used for the operators

**Returns**

* `sbp`: an SBP-DiagE operator of the appropriate degree

"""->
function getTriSBPDiagE(;degree::Int=1, Tsbp::Type=Float64,
                        vertices::Bool=true)
  cub, vtx = getTriCubatureDiagE(2*degree, Tsbp, vertices=vertices)
  Q = zeros(Tsbp, (cub.numnodes, cub.numnodes, 2))
  w, Q = SummationByParts.buildMinConditionOperators(cub, vtx, degree,
                                                     vertices=vertices)
  return TriSBP{Tsbp}(degree, cub, vtx, w, Q)
end

@doc """
### SBP.getTetSBPGamma

Returns SBP-Gamma type elements, that have nodes on the element boundary

**Inputs**

* `degree`: maximum polynomial degree for which the derivatives are exact
* `Tsbp`: floating point type used for the operators

**Returns**

* `sbp`: an SBP-Gamma operator of the appropriate degree

"""->
function getTetSBPGamma(;degree::Int=1, Tsbp::Type=Float64)
  
  cub, vtx = getTetCubatureGamma(2*degree-1, Tsbp)
  Q = zeros(Tsbp, (cub.numnodes, cub.numnodes, 3))
  w, Q = SummationByParts.buildoperators(cub, vtx, degree)
  return TetSBP{Tsbp}(degree, cub, vtx, w, Q)
end

@doc """
### SBP.getTetSBPOmega

Returns SBP-Omega type elements, that have no nodes on the element boundary

**Inputs**

* `degree`: maximum polynomial degree for which the derivatives are exact
* `Tsbp`: floating point type used for the operators

**Returns**

* `sbp`: an SBP-Omega operator of the appropriate degree

"""->
function getTetSBPOmega(;degree::Int=1, Tsbp::Type=Float64)
  cub, vtx = getTetCubatureOmega(2*degree-1, Tsbp)
  Q = zeros(Tsbp, (cub.numnodes, cub.numnodes, 3))
  w, Q = SummationByParts.buildoperators(cub, vtx, degree)
  return TetSBP{Tsbp}(degree, cub, vtx, w, Q)  
end

@doc """
### SBP.getTetSBPDiagE

Returns SBP-DiagE type elements, whose boundary nodes are positioned at cubature
points

**Inputs**

* `degree`: maximum polynomial degree for which the derivatives are exact
* `Tsbp`: floating point type used for the operators

**Returns**

* `sbp`: an SBP-DiagE operator of the appropriate degree

"""->
function getTetSBPDiagE(;degree::Int=1, Tsbp::Type=Float64,
                        edges::Bool=false, vertices::Bool=false)
  @assert( degree >= 1 && degree <= 4 )
  cub, vtx = getTetCubatureDiagE(2*degree, Tsbp, vertices=vertices)
  w = zeros(Tsbp, (cub.numnodes))
  w = SymCubatures.calcweights(cub)
  Q = zeros(Tsbp, (cub.numnodes, cub.numnodes, 3))
  if degree == 1
    Q = reshape(readdlm(dirname(@__FILE__)"/tet_diage_p1.dat", '\t', Tsbp),
                size(Q))
  elseif degree == 2
    Q = reshape(readdlm(dirname(@__FILE__)"/tet_diage_p2.dat", '\t', Tsbp),
                size(Q))
  elseif degree == 3
    Q = reshape(readdlm(dirname(@__FILE__)"/tet_diage_p3.dat", '\t', Tsbp),
                size(Q))
  elseif degree == 4
    Q = reshape(readdlm(dirname(@__FILE__)"/tet_diage_p4.dat", '\t', Tsbp),
                size(Q))
  end
  return TetSBP{Tsbp}(degree, cub, vtx, w, Q)
end

@doc """
### SBP.TriFace

Outer constructor for backward compatibility

**Inputs**

* `degree`: face integration is exact for polys of degree 2*`degree`
* `volcub`: cubature associated with the volume domain this face is part of
* `vtx`: vertices of the volume domain
* `vertices`: if true, element vertices are included in the nodes

**Returns**

* `sbpface`: an SBP face type for triangle elements

"""->
function call{T}(::Type{TriFace{T}}, degree::Int, volcub::TriSymCub{T},
                 vtx::Array{T,2}; vertices::Bool=false)
  @assert( degree >= 1 && degree <= 5 )
  R::Array{T,2}
  perm::Array{Int,2}
  if vertices
    facecub, facevtx = quadrature(2*degree, T, internal=false)
    R, perm = SummationByParts.buildfacereconstruction(facecub, volcub, vtx,
                                                       degree+1)
  else
    facecub, facevtx = quadrature(2*degree, T, internal=true)
    R, perm = SummationByParts.buildfacereconstruction(facecub, volcub, vtx,
                                                       degree)    
  end
  D, Dperm = SummationByParts.buildfacederivatives(facecub, volcub, vtx,
                                                   degree)
  nbrperm = SymCubatures.getneighbourpermutation(facecub)
  wface = SymCubatures.calcweights(facecub)
  stencilsize = size(R,2)
  dstencilsize = size(D,1)
  TriFace{T}(degree, facecub, facevtx, R.', perm, D, Dperm)
end

@doc """
### SBP.getTriFaceForDiagE

Returns a quadrature that can be used to construct SBP operators with diagonal
boundary operators, E.

**Inputs**

* `degree`: face integration is exact for polys of degree 2*`degree`
* `volcub`: cubature rule for the associated volume
* `vtx`: vertices of the triangle
* `vertices`: (optional) if true, the face cubature includes the vertices

**Returns**

* `sbpface`: an SBP face type for triangle elements

"""->
function getTriFaceForDiagE{T}(degree::Int, volcub::TriSymCub{T},
                               vtx::Array{T,2}; vertices::Bool=true)
  #@assert( degree >= 1 && degree <= 4 )
  if vertices
    facecub, facevtx = quadrature(2*degree, T, internal=false)
    R, perm = SummationByParts.buildfacereconstruction(facecub, volcub, vtx,
                                                       degree+1)
  else
    facecub, facevtx = quadrature(2*degree, T, internal=true)
    R, perm = SummationByParts.buildfacereconstruction(facecub, volcub, vtx,
                                                       degree)
  end
  perm_red = zeros(Int, (facecub.numnodes,3))
  for i = 1:facecub.numnodes
    node = indmax(R[i,:])
    perm_red[i,:] = perm[node,:]
  end  
  D, Dperm = SummationByParts.buildfacederivatives(facecub, volcub, vtx,
                                                   degree)
  nbrperm = SymCubatures.getneighbourpermutation(facecub)
  wface = SymCubatures.calcweights(facecub)
  return TriSparseFace{T}(degree, facecub, facevtx, perm_red, D, Dperm)
end

@doc """
### SBP.TetFace

Outer constructor for backward compatibility

**Inputs**

* `degree`: face integration is exact for polys of degree 2*`degree`
* `volcub`: cubature associated with the volume domain this face is part of
* `vtx`: vertices of the volume domain

**Returns**

* `sbpface`: an SBP face type for tetrahedral elements

"""->
function call{T}(::Type{TetFace{T}}, degree::Int, volcub::TetSymCub{T},
                 vtx::Array{T,2})
  @assert( degree >= 1 && degree <= 4 )
  facecub, facevtx = getTriCubatureOmega(2*degree, T)
  normal = T[0 0 -1; 0 -1 0; 1 1 1; -1 0 0].'
  R, perm = SummationByParts.buildfacereconstruction(facecub, volcub, vtx,
                                                     degree)
  #D, Dperm = SummationByParts.buildfacederivatives(facecub, volcub, vtx,
  #                                                 degree)
  nbrperm = SymCubatures.getneighbourpermutation(facecub)
  wface = SymCubatures.calcweights(facecub)
  stencilsize = size(R,2)
  #dstencilsize = size(D,1)
  #new(degree, facecub.numnodes, stencilsize, dstencilsize, facecub, wface,
  #    normal, R.', perm, D, Dperm, nbrperm)
  TetFace{T}(degree, facecub, facevtx, R.', perm)
end

@doc """
### SBP.getTetFaceForDiagE

Returns a quadrature that can be used to construct SBP operators with diagonal
boundary operators, E.

**Inputs**

* `degree`: face integration is exact for polys of degree 2*`degree`+1
* `volcub`: cubature rule for the associated volume
* `vtx`: vertices of the triangle

**Returns**

* `sbpface`: an SBP face type for triangle elements

"""->
function getTetFaceForDiagE{T}(degree::Int, volcub::TetSymCub{T},
                               vtx::Array{T,2})
  @assert( degree >= 1 && degree <= 4 )
  
  facecub, facevtx = getTriCubatureOmega(2*degree, T)
  
  #facecub = SymCubatures.TriSymCub{T}(vertices=true, numS21=1)
  #SymCubatures.setparams!(facecub, T[0.9055050463303657])
  #SymCubatures.setweights!(facecub, T[(1+sqrt(21))/60;(39+sqrt(21))/60])
  #facevtx = T[-1 -1; 1 -1; -1 1]
  R, perm = SummationByParts.buildfacereconstruction(facecub, volcub, vtx,
                                                     degree+1)
  #println("TEMP change in getTriFaceForDiagE!!!!")
  #facecub, facevtx = quadrature(2*degree, T, internal=true)
  #R, perm = SummationByParts.buildfacereconstruction(facecub, volcub, vtx,
  #                                                   degree)

  perm_red = zeros(Int, (facecub.numnodes,4))
  for i = 1:facecub.numnodes
    node = indmax(R[i,:])
    perm_red[i,:] = perm[node,:]
  end    
  nbrperm = SymCubatures.getneighbourpermutation(facecub)
  wface = SymCubatures.calcweights(facecub)
  return TetSparseFace{T}(degree, facecub, facevtx, perm_red)
end<|MERGE_RESOLUTION|>--- conflicted
+++ resolved
@@ -1,13 +1,5 @@
 # This file gathers together outer constructors for the SBP operators
 
-<<<<<<< HEAD
-#include("tet_diage_p1.jl") #<-- file containing function that defines DiagE tet
-#include("tet_diage_p2.jl")
-#include("tet_diage_p3.jl")
-#include("tet_diage_p4.jl")
-
-=======
->>>>>>> c6ef1a9e
 @doc """
 ### SBP.getTriSBPGamma
 
